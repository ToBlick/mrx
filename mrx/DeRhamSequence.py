from typing import Callable

import jax
import jax.experimental
import jax.experimental.sparse
import jax.numpy as jnp

from mrx.BoundaryConditions import LazyBoundaryOperator
from mrx.DifferentialForms import DifferentialForm
from mrx.Nonlinearities import CrossProductProjection
from mrx.PolarMapping import LazyExtractionOperator, get_xi
from mrx.Projectors import Projector
from mrx.Quadrature import QuadratureRule
from mrx.Utils import assemble, curl, div, grad, inv33, jacobian_determinant


class DeRhamSequence():
    """
    A class to represent a de Rham sequence.
    """
    Λ0: DifferentialForm
    Λ1: DifferentialForm
    Λ2: DifferentialForm
    Λ3: DifferentialForm
    Q: QuadratureRule
    F: Callable
    E0: LazyBoundaryOperator
    E1: LazyBoundaryOperator
    E2: LazyBoundaryOperator
    E3: LazyBoundaryOperator
    # # kth component of 0form i evaluated at quadrature point j. shape: n x n_q x 1
    # Λ0_ijk: jnp.ndarray
    # # kth component of 1form i evaluated at quadrature point j. shape: n x n_q x 3
    # Λ1_ijk: jnp.ndarray
    # # kth component of 2form i evaluated at quadrature point j. shape: n x n_q x 3
    # Λ2_ijk: jnp.ndarray
    # # kth component of 3form i evaluated at quadrature point j. shape: n x n_q x 1
    # Λ3_ijk: jnp.ndarray
    # # kth component of grad of 0form i evaluated at quadrature point j. shape: n x n_q x 3
    # dΛ0_ijk: jnp.ndarray
    # # kth component of curl of 1form i evaluated at quadrature point j. shape: n x n_q x 3
    # dΛ1_ijk: jnp.ndarray
    # # kth component of div of 2form i evaluated at quadrature point j. shape: n x n_q x 1
    # dΛ2_ijk: jnp.ndarray
    r: jnp.ndarray
    theta: jnp.ndarray
    z: jnp.ndarray
    dr: jnp.ndarray
    dtheta: jnp.ndarray
    dz: jnp.ndarray

    # Jacobian determinant evaluated at quadrature points. shape: n_q x 1
    J_j = jnp.ndarray
    # (k,l)th element of metric at quadrature point j. shape: n_q x 3 x 3
    G_jkl = jnp.ndarray
    G_inv_jkl = jnp.ndarray

    def __init__(self, ns, ps, q, types, F, polar, dirichlet=True):
        """
        Initialize the de Rham sequence.    

        """
        self.Λ0, self.Λ1, self.Λ2, self.Λ3 = [
            DifferentialForm(i, ns, ps, types) for i in range(0, 4)
        ]
        self.Q = QuadratureRule(self.Λ0, q)
        self.F = F

        def G(x):
            return jax.jacfwd(self.F)(x).T @ jax.jacfwd(self.F)(x)

        self.G_jkl = jax.vmap(G)(self.Q.x)
        self.G_inv_jkl = jax.vmap(inv33)(self.G_jkl)
        self.J_j = jax.vmap(jacobian_determinant(self.F))(self.Q.x)

        if polar:
            ξ = get_xi(ns[1])
            if dirichlet:
                self.E0, self.E1, self.E2, self.E3 = [
                    LazyExtractionOperator(Λ, ξ, True).matrix()
                    for Λ in [self.Λ0, self.Λ1, self.Λ2, self.Λ3]
                ]
            else:
                self.E0, self.E1, self.E2, self.E3 = [
                    LazyExtractionOperator(Λ, ξ, False).matrix()
                    for Λ in [self.Λ0, self.Λ1, self.Λ2, self.Λ3]
                ]

        else:
            if dirichlet:
                bc = ['dirichlet' if n > 1 else 'none' for n in ns]
                self.E0, self.E1, self.E2, self.E3 = [
                    LazyBoundaryOperator(
                        Λ, bc).matrix()
                    for Λ in [self.Λ0, self.Λ1, self.Λ2, self.Λ3]
                ]
            else:
                self.E0, self.E1, self.E2, self.E3 = [
                    LazyBoundaryOperator(Λ, ('none', 'none', 'none')).matrix()
                    for Λ in [self.Λ0, self.Λ1, self.Λ2, self.Λ3]
                ]

        self.P0, self.P1, self.P2, self.P3 = [
            Projector(self, k) for k in range(4)
        ]

    def evaluate_1d(self):
        self.r = jax.vmap(jax.vmap(self.Λ0.Λ[0], (0, None)),
                          (None, 0))(self.Q.x_x, self.Λ0.Λ[0].ns)
        self.theta = jax.vmap(jax.vmap(self.Λ0.Λ[1], (0, None)),
                              (None, 0))(self.Q.x_y, self.Λ0.Λ[1].ns)
        self.z = jax.vmap(jax.vmap(self.Λ0.Λ[2], (0, None)),
                          (None, 0))(self.Q.x_z, self.Λ0.Λ[2].ns)
        self.dr = jax.vmap(jax.vmap(self.Λ0.dΛ[0], (0, None)),
                           (None, 0))(self.Q.x_x, self.Λ0.dΛ[0].ns)
        self.dtheta = jax.vmap(jax.vmap(self.Λ0.dΛ[1], (0, None)),
                               (None, 0))(self.Q.x_y, self.Λ0.dΛ[1].ns)
        self.dz = jax.vmap(jax.vmap(self.Λ0.dΛ[2], (0, None)),
                           (None, 0))(self.Q.x_z, self.Λ0.dΛ[2].ns)

    def get_Λ0_ijk(self, i, j, k):
        # kth component of 0form i evaluated at quadrature point j.
        # get 1d quadrature points
        j2, j1, j3 = jnp.unravel_index(j, (self.Q.ny, self.Q.nx, self.Q.nz))
        # weird order here is due to meshgrid's indexing
        # get the 1d basis functions
        c, i1, i2, i3 = self.Λ0._unravel_index(i)
        # k is always 0
        return self.r[i1, j1] * self.theta[i2, j2] * self.z[i3, j3]

    def get_dΛ0_ijk(self, i, j, k):
        # kth component of gradient of 0 form i evaluated at quadrature point j.
        j2, j1, j3 = jnp.unravel_index(j, (self.Q.ny, self.Q.nx, self.Q.nz))
        c, i1, i2, i3 = self.Λ0._unravel_index(i)
        # get i-1
        dr = jnp.where(i1 == self.Λ0.nχ-1, 0.0, self.dr[i1, j1])
        dr_m1 = jnp.where(i1 > 0, self.dr[i1-1, j1], 0.0)
        dtheta_m1 = jnp.where(
            i2 > 0, self.dtheta[i2-1, j2], self.dtheta[self.Λ0.nχ-1, j2])
        dtheta = self.dtheta[i2, j2]
        dz_m1 = jnp.where(i3 > 0, self.dz[i3-1, j3], self.dz[self.Λ0.nχ-1, j3])
        dz = self.dz[i3, j3]
        return jnp.where(k == 0,
                         (dr_m1 - dr) * self.theta[i2, j2] * self.z[i3, j3],
                         jnp.where(k == 1,
                                   self.r[i1, j1] *
                                   (dtheta_m1 - dtheta) * self.z[i3, j3],
                                   self.r[i1, j1] * self.theta[i2, j2] * (dz_m1 - dz)))

    def get_Λ1_ijk(self, i, j, k):
        # kth component of 1 form i evaluated at quadrature point j.
        j2, j1, j3 = jnp.unravel_index(j, (self.Q.ny, self.Q.nx, self.Q.nz))
        c, i1, i2, i3 = self.Λ1._unravel_index(i)
        return jnp.where(k == c,
                         jnp.where(k == 0,
                                   self.dr[i1, j1] *
                                   self.theta[i2, j2] * self.z[i3, j3],
                                   jnp.where(k == 1,
                                             self.r[i1, j1] *
                                             self.dtheta[i2, j2] *
                                             self.z[i3, j3],
                                             self.r[i1, j1] * self.theta[i2, j2] * self.dz[i3, j3])),
                         0.0)

    def get_dΛ1_ijk(self, i, j, k):
        # kth component of curl of 1 form i evaluated at quadrature point j.
        j2, j1, j3 = jnp.unravel_index(j, (self.Q.ny, self.Q.nx, self.Q.nz))
        c, i1, i2, i3 = self.Λ1._unravel_index(i)
        # get i-1
        dr = jnp.where(i1 == self.Λ1.nχ-1, 0.0, self.dr[i1, j1])
        dr_m1 = jnp.where(i1 > 0, self.dr[i1-1, j1], 0.0)
        dtheta_m1 = jnp.where(
            i2 > 0, self.dtheta[i2-1, j2], self.dtheta[self.Λ1.nχ-1, j2])
        dtheta = self.dtheta[i2, j2]
        dz_m1 = jnp.where(i3 > 0, self.dz[i3-1, j3], self.dz[self.Λ1.nχ-1, j3])
        dz = self.dz[i3, j3]
        # d3/dy - d2/dz
        d3dy = self.r[i1, j1] * (dtheta_m1 - dtheta) * self.dz[i3, j3]
        d2dz = self.r[i1, j1] * self.dtheta[i2, j2] * (dz_m1 - dz)
        d1dz = self.dr[i1, j1] * self.theta[i2, j2] * (dz_m1 - dz)
        d3dx = (dr_m1 - dr) * self.theta[i2, j2] * self.dz[i3, j3]
        d2dx = (dr_m1 - dr) * self.dtheta[i2, j2] * self.z[i3, j3]
        d1dy = self.dr[i1, j1] * (dtheta_m1 - dtheta) * self.z[i3, j3]

        return jnp.where(c == 0,
                         jnp.where(k == 0,
                                   0.0,
                                   jnp.where(k == 1,
                                             d1dz,
                                             -d1dy)
                                   ),
                         jnp.where(c == 1,
                                   jnp.where(k == 0,
                                             -d2dz,
                                             jnp.where(k == 1,
                                                       0.0,
                                                       d2dx)
                                             ),  # c==2
                                   jnp.where(k == 0,
                                             d3dy,
                                             jnp.where(k == 1,
                                                       -d3dx,
                                                       0.0)
                                             )
                                   )
                         )

    def get_Λ2_ijk(self, i, j, k):
        # kth component of 2 form i evaluated at quadrature point j.
        j2, j1, j3 = jnp.unravel_index(j, (self.Q.ny, self.Q.nx, self.Q.nz))
        c, i1, i2, i3 = self.Λ2._unravel_index(i)
        return jnp.where(k == c,
                         jnp.where(k == 0,
                                   self.r[i1, j1] *
                                   self.dtheta[i2, j2] * self.dz[i3, j3],
                                   jnp.where(k == 1,
                                             self.dr[i1, j1] *
                                             self.theta[i2, j2] *
                                             self.dz[i3, j3],
                                             self.dr[i1, j1] * self.dtheta[i2, j2] * self.z[i3, j3])),
                         0.0)

    def get_dΛ2_ijk(self, i, j, k):
        # kth component of divergence of 2 form i evaluated at quadrature point j.
        j2, j1, j3 = jnp.unravel_index(j, (self.Q.ny, self.Q.nx, self.Q.nz))
        c, i1, i2, i3 = self.Λ2._unravel_index(i)
        # get i-1
        dr = jnp.where(i1 == self.Λ2.nχ-1, 0.0, self.dr[i1, j1])
        dr_m1 = jnp.where(i1 > 0, self.dr[i1-1, j1], 0.0)
        dtheta_m1 = jnp.where(
            i2 > 0, self.dtheta[i2-1, j2], self.dtheta[self.Λ2.nχ-1, j2])
        dtheta = self.dtheta[i2, j2]
        dz_m1 = jnp.where(i3 > 0, self.dz[i3-1, j3], self.dz[self.Λ2.nχ-1, j3])
        dz = self.dz[i3, j3]

        return jnp.where(c == 0,
                         (dr_m1 - dr) * self.dtheta[i2, j2] * self.dz[i3, j3],
                         jnp.where(c == 1,
                                   self.dr[i1, j1] *
                                   (dtheta_m1 - dtheta) * self.dz[i3, j3],
                                   self.dr[i1, j1] *
                                   self.dtheta[i2, j2] * (dz_m1 - dz)
                                   )
                         )

    def get_Λ3_ijk(self, i, j, k):
        # kth component of 3 form i evaluated at quadrature point j.
        j2, j1, j3 = jnp.unravel_index(j, (self.Q.ny, self.Q.nx, self.Q.nz))
        c, i1, i2, i3 = self.Λ3._unravel_index(i)
        return self.dr[i1, j1] * self.dtheta[i2, j2] * self.dz[i3, j3]

    def evaluate_0(self):
        self.Λ0_ijk = jax.vmap(jax.vmap(self.Λ0, (0, None)),
                               (None, 0))(self.Q.x, self.Λ0.ns)

    def evaluate_1(self):
        self.Λ1_ijk = jax.vmap(jax.vmap(self.Λ1, (0, None)),
                               (None, 0))(self.Q.x, self.Λ1.ns)

    def evaluate_2(self):
        self.Λ2_ijk = jax.vmap(jax.vmap(self.Λ2, (0, None)),
                               (None, 0))(self.Q.x, self.Λ2.ns)

    def evaluate_3(self):
        self.Λ3_ijk = jax.vmap(jax.vmap(self.Λ3, (0, None)),
                               (None, 0))(self.Q.x, self.Λ3.ns)

    def evaluate_d0(self):
        def dΛ0(x, i):
            return grad(self.Λ0[i])(x)
        self.dΛ0_ijk = jax.vmap(jax.vmap(dΛ0, (0, None)), (None, 0))(
            self.Q.x, self.Λ0.ns)

    def evaluate_d1(self):
        def dΛ1(x, i):
            return curl(self.Λ1[i])(x)
        self.dΛ1_ijk = jax.vmap(jax.vmap(dΛ1, (0, None)), (None, 0))(
            self.Q.x, self.Λ1.ns)

    def evaluate_d2(self):
        def dΛ2(x, i):
            return div(self.Λ2[i])(x)
        self.dΛ2_ijk = jax.vmap(jax.vmap(dΛ2, (0, None)), (None, 0))(
            self.Q.x, self.Λ2.ns)

    def evaluate_all(self):
        self.evaluate_0()
        self.evaluate_1()
        self.evaluate_2()
        self.evaluate_3()
        self.evaluate_d0()
        self.evaluate_d1()
        self.evaluate_d2()

    def assemble_M0(self):
        # M = jnp.einsum("ijk,ljk,j,j->il", self.Λ0_ijk,
        #                self.Λ0_ijk, self.J_j, self.Q.w)

        W = (self.J_j * self.Q.w)[:, None, None]  # shape (n_q, 1, 1)

        M = assemble(self.get_Λ0_ijk, self.get_Λ0_ijk, W, self.Λ0.n, self.Λ0.n)

        self.M0 = self.E0 @ M @ self.E0.T

    def assemble_M1(self):
        # M = jnp.einsum("ijk,jkl,qjl,j,j->iq", self.Λ1_ijk,
<<<<<<< HEAD
        #                self.G_inv_jkl, self.Λ1_ijk, self.J_j, self.Q.w)

=======
        #                 self.G_inv_jkl, self.Λ1_ijk, self.J_j, self.Q.w)
        
>>>>>>> c9adc3e2
        # shape (n_q, 3, 3)
        W = self.G_inv_jkl * (self.J_j * self.Q.w)[:, None, None]

        M = assemble(self.get_Λ1_ijk, self.get_Λ1_ijk, W, self.Λ1.n, self.Λ1.n)

        self.M1 = self.E1 @ M @ self.E1.T

    def assemble_M2(self):
        # M = jnp.einsum("ijk,jkl,qjl,j,j->iq", self.Λ2_ijk,
        # self.G_jkl, self.Λ2_ijk, 1/self.J_j, self.Q.w)
<<<<<<< HEAD

=======
>>>>>>> c9adc3e2
        W = self.G_jkl * (1/self.J_j * self.Q.w)[:, None, None]

        M = assemble(self.get_Λ2_ijk, self.get_Λ2_ijk, W, self.Λ2.n, self.Λ2.n)

        self.M2 = self.E2 @ M @ self.E2.T

    def assemble_M3(self):
        # M = jnp.einsum("ijk,ljk,j,j->il", self.Λ3_ijk,
        #                 self.Λ3_ijk, 1/self.J_j, self.Q.w)

        W = (1/self.J_j * self.Q.w)[:, None, None]

        M = assemble(self.get_Λ3_ijk, self.get_Λ3_ijk, W, self.Λ3.n, self.Λ3.n)

        self.M3 = self.E3 @ M @ self.E3.T

    def assemble_d0(self):
<<<<<<< HEAD
        # D0 = jnp.einsum("ijk,jkl,qjl,j,j->iq", self.Λ1_ijk,
        #                 self.G_inv_jkl, self.dΛ0_ijk, self.J_j, self.Q.w)
=======
        # M = jnp.einsum("ijk,jkl,qjl,j,j->iq", self.Λ1_ijk,
        #                  self.G_inv_jkl, self.dΛ0_ijk, self.J_j, self.Q.w)
>>>>>>> c9adc3e2

        W = self.G_inv_jkl * (self.J_j * self.Q.w)[:, None, None]

        M = assemble(self.get_Λ1_ijk, self.get_dΛ0_ijk,
                     W, self.Λ1.n, self.Λ0.n)

        self.D0 = self.E1 @ M @ self.E0.T
        self.strong_grad = jnp.linalg.solve(self.M1, self.D0)
        self.weak_div = -jnp.linalg.solve(self.M0.T, self.D0.T)

    def assemble_d1(self):
        # M = jnp.einsum("ijk,jkl,qjl,j,j->iq", self.Λ2_ijk,
        #                  self.G_jkl, self.dΛ1_ijk, 1/self.J_j, self.Q.w)

        W = self.G_jkl * (1/self.J_j * self.Q.w)[:, None, None]

        M = assemble(self.get_Λ2_ijk, self.get_dΛ1_ijk,
                     W, self.Λ2.n, self.Λ1.n)
        self.D1 = self.E2 @ M @ self.E1.T
        self.strong_curl = jnp.linalg.solve(self.M2, self.D1)
        self.weak_curl = jnp.linalg.solve(self.M1.T, self.D1.T)

    def assemble_d2(self):
        # M = jnp.einsum("ijk,ljk,j,j->il", self.Λ3_ijk,
        #                 self.dΛ2_ijk, 1/self.J_j, self.Q.w)

        W = (1/self.J_j * self.Q.w)[:, None, None]

        M = assemble(self.get_Λ3_ijk, self.get_dΛ2_ijk,
                     W, self.Λ3.n, self.Λ2.n)

        self.D2 = self.E3 @ M @ self.E2.T
        self.strong_div = jnp.linalg.solve(self.M3, self.D2)
        self.weak_grad = -jnp.linalg.solve(self.M2.T, self.D2.T)

    def assemble_dd0(self):
        # M = jnp.einsum("ijk,jkl,qjl,j,j->iq", self.dΛ0_ijk,
        #                  self.G_inv_jkl, self.dΛ0_ijk, self.J_j, self.Q.w)

        W = self.G_inv_jkl * (self.J_j * self.Q.w)[:, None, None]

        M = assemble(self.get_dΛ0_ijk, self.get_dΛ0_ijk,
                     W, self.Λ0.n, self.Λ0.n)

        self.dd0 = jnp.linalg.solve(self.M0, self.E0 @ M @ self.E0.T)

    def assemble_dd1(self):
        # M = jnp.einsum("ijk,jkl,qjl,j,j->iq", self.dΛ1_ijk,
        #                  self.G_jkl, self.dΛ1_ijk, 1/self.J_j, self.Q.w)

        W = self.G_jkl * (1/self.J_j * self.Q.w)[:, None, None]

        M = assemble(self.get_dΛ1_ijk, self.get_dΛ1_ijk,
                     W, self.Λ1.n, self.Λ1.n)

        self.dd1 = jnp.linalg.solve(
            self.M1, self.E1 @ M @ self.E1.T) - self.strong_grad @ self.weak_div

    def assemble_dd2(self):
        # M = jnp.einsum("ijk,ljk,j,j->il", self.dΛ2_ijk,
        #                  self.dΛ2_ijk, 1/self.J_j, self.Q.w)

        W = (1/self.J_j * self.Q.w)[:, None, None]

        M = assemble(self.get_dΛ2_ijk, self.get_dΛ2_ijk,
                     W, self.Λ2.n, self.Λ2.n)

        self.dd2 = jnp.linalg.solve(
            self.M2, self.E2 @ M @ self.E2.T) + self.strong_curl @ self.weak_curl

    def assemble_dd3(self):
        self.dd3 = -self.strong_div @ self.weak_grad

    def assemble_P12(self):
        # M = jnp.einsum("ijk,ljk,j->il", self.Λ1_ijk,
        #                 self.Λ2_ijk, self.Q.w)

        W = self.Q.w[:, None, None]  # shape (n_q, 1, 1)
        M = assemble(self.get_Λ1_ijk, self.get_Λ2_ijk, W, self.Λ1.n, self.Λ2.n)

        M12 = self.E1 @ M @ self.E2.T
        self.P12 = jnp.linalg.solve(self.M1, M12)

    def assemble_P03(self):
        # M = jnp.einsum("ijk,ljk,j->il", self.Λ0_ijk,
        #                 self.Λ3_ijk, self.Q.w)

        W = self.Q.w[:, None, None]  # shape (n_q, 1, 1)
        M = assemble(self.get_Λ0_ijk, self.get_Λ3_ijk, W, self.Λ0.n, self.Λ3.n)

        M03 = self.E0 @ M @ self.E3.T
        self.P03 = jnp.linalg.solve(self.M0, M03)

    def build_crossproduct_projections(self):
        # self.P1x1_to_1 = CrossProductProjection(1, 1, 1, self)
        # self.P1x2_to_1 = CrossProductProjection(1, 1, 2, self)
        self.P2x1_to_1 = CrossProductProjection(1, 2, 1, self)
        # self.P2x2_to_1 = CrossProductProjection(1, 2, 2, self)

        self.P1x1_to_2 = CrossProductProjection(2, 1, 1, self)
        # self.P1x2_to_2 = CrossProductProjection(2, 1, 2, self)
        # self.P2x1_to_2 = CrossProductProjection(2, 2, 1, self)
        # self.P2x1_to_2 = CrossProductProjection(2, 2, 1, self)

    def assemble_all(self):
        self.assemble_M0()
        self.assemble_M1()
        self.assemble_M2()
        self.assemble_M3()
        self.assemble_d0()
        self.assemble_d1()
        self.assemble_d2()
        self.assemble_dd0()
        self.assemble_dd1()
        self.assemble_dd2()
        self.assemble_dd3()
        self.assemble_P12()
        self.assemble_P03()

    def assemble_leray_projection(self):
        self.P_Leray = jnp.eye(self.M2.shape[0]) + \
            self.weak_grad @ jnp.linalg.pinv(self.dd3) @ self.strong_div<|MERGE_RESOLUTION|>--- conflicted
+++ resolved
@@ -304,13 +304,8 @@
 
     def assemble_M1(self):
         # M = jnp.einsum("ijk,jkl,qjl,j,j->iq", self.Λ1_ijk,
-<<<<<<< HEAD
         #                self.G_inv_jkl, self.Λ1_ijk, self.J_j, self.Q.w)
 
-=======
-        #                 self.G_inv_jkl, self.Λ1_ijk, self.J_j, self.Q.w)
-        
->>>>>>> c9adc3e2
         # shape (n_q, 3, 3)
         W = self.G_inv_jkl * (self.J_j * self.Q.w)[:, None, None]
 
@@ -321,10 +316,6 @@
     def assemble_M2(self):
         # M = jnp.einsum("ijk,jkl,qjl,j,j->iq", self.Λ2_ijk,
         # self.G_jkl, self.Λ2_ijk, 1/self.J_j, self.Q.w)
-<<<<<<< HEAD
-
-=======
->>>>>>> c9adc3e2
         W = self.G_jkl * (1/self.J_j * self.Q.w)[:, None, None]
 
         M = assemble(self.get_Λ2_ijk, self.get_Λ2_ijk, W, self.Λ2.n, self.Λ2.n)
@@ -342,13 +333,8 @@
         self.M3 = self.E3 @ M @ self.E3.T
 
     def assemble_d0(self):
-<<<<<<< HEAD
         # D0 = jnp.einsum("ijk,jkl,qjl,j,j->iq", self.Λ1_ijk,
         #                 self.G_inv_jkl, self.dΛ0_ijk, self.J_j, self.Q.w)
-=======
-        # M = jnp.einsum("ijk,jkl,qjl,j,j->iq", self.Λ1_ijk,
-        #                  self.G_inv_jkl, self.dΛ0_ijk, self.J_j, self.Q.w)
->>>>>>> c9adc3e2
 
         W = self.G_inv_jkl * (self.J_j * self.Q.w)[:, None, None]
 
