"""
Polar mapping utilities for finite element analysis.

This module provides classes and functions for handling polar coordinate transformations
and boundary conditions in finite element computations.
"""

import jax
import jax.numpy as jnp
import numpy as np

from mrx.Projectors import Projector
from mrx.Quadrature import QuadratureRule
from mrx.LazyMatrices import LazyMassMatrix


class LazyExtractionOperator:
    """
    A class for extracting boundary conditions and handling polar mappings.

    This class implements operators for handling boundary conditions and polar
    coordinate transformations in finite element computations. It supports different
    form degrees (k = 0, 1, 2, 3) and handles both inner and outer boundaries.

    Attributes:
        k (int): Degree of the differential form
        Λ: Reference to the domain operator
        ξ: Polar mapping coefficients
        nr (int): Number of points in r-direction
        nχ (int): Number of points in χ-direction
        nζ (int): Number of points in ζ-direction
        dr (int): Number of points in r-direction after boundary conditions
        dχ (int): Number of points in χ-direction after boundary conditions
        dζ (int): Number of points in ζ-direction after boundary conditions
        o (int): Offset for boundary conditions (1 for zero BC, 0 otherwise)
        n1 (int): Size of first component
        n2 (int): Size of second component
        n3 (int): Size of third component
        n (int): Total size of the operator
        M: Assembled operator matrix
    """

    def __init__(self, Λ, ξ, zero_bc):
        """
        Initialize the extraction operator.

        Args:
            Λ: Domain operator
            ξ: Polar mapping coefficients
            zero_bc (bool): Whether to apply zero boundary conditions
        """
        self.k = Λ.k
        self.Λ = Λ
        self.ξ = ξ
        self.nr, self.nχ, self.nζ = Λ.nr, Λ.nχ, Λ.nζ
        self.dr, self.dχ, self.dζ = Λ.dr, Λ.dχ, Λ.dζ
        self.o = 1 if zero_bc else 0  # offset for boundary conditions

        # Set component sizes based on form degree
        if self.k == 0:
            self.n1 = ((self.nr - 2 - self.o) * self.nχ + 3) * self.nζ
            self.n2 = 0
            self.n3 = 0
        if self.k == 1:
            self.n1 = (self.dr - 1) * self.nχ * self.nζ
            self.n2 = ((self.nr - 2 - self.o) * self.dχ + 2) * self.nζ
            self.n3 = ((self.nr - 2 - self.o) * self.nχ + 3) * self.dζ
        if self.k == 2:
            self.n1 = ((self.nr - 2 - self.o) * self.dχ + 2) * self.dζ
            self.n2 = (self.dr - 1) * self.nχ * self.dζ
            self.n3 = (self.dr - 1) * self.dχ * self.nζ
        if self.k == 3:
            self.n1 = (self.dr - 1) * self.dχ * self.dζ
            self.n2 = 0
            self.n3 = 0
        self.n = self.n1 + self.n2 + self.n3
        self.M = self.assemble()

    def __getitem__(self, idx):
        """Get operator element at specified index."""
        return self.M[idx]

    def __array__(self):
        """Convert operator to numpy array."""
        return np.array(self.M)

    def _vector_index(self, idx):
        """
        Convert linear index to vector component and local index.

        Args:
            idx (int): Linear index

        Returns:
            tuple: (category, index) where category indicates the vector component
                  and index is the local index within that component
        """
        n1, n2 = self.n1, self.n2
        if self.k == 0 or self.k == 3:
            return 0, idx
        elif self.k == 1 or self.k == 2:
            category = jnp.int32(idx >= n1) + jnp.int32(idx >= n1 + n2)
            index = idx - n1 * jnp.int32(idx >= n1) - n2 * jnp.int32(idx >= n1 + n2)
            return category, index

    def _element(self, row_idx, col_idx):
        """
        Compute the operator element at specified indices.

        Args:
            row_idx (int): Row index
            col_idx (int): Column index

        Returns:
            jnp.ndarray: The operator element value
        """
        if self.k == 0:
            # Handle 0-forms
            return jnp.where(row_idx < 3 * self.nζ,
                             self._inner_zeroform(row_idx, col_idx, self.nr, self.nχ, self.nζ),
                             self._outer_zeroform(row_idx - 3 * self.nζ, col_idx, self.nr, self.nχ, self.nζ))
        if self.k == 1:
            # Handle 1-forms
            cat_row, row_idx = self._vector_index(row_idx)
            cat_col, col_idx = self.Λ._vector_index(col_idx)
            return jnp.where(cat_row == 0,
                             # r-component
                             self._threeform(row_idx, col_idx, self.dr, self.nχ, self.nζ) * jnp.int32(cat_row == cat_col),
                             jnp.where(cat_row == 1,
                                       # χ-component
                                       jnp.where(row_idx < 2 * self.nζ,
                                                 self.inner_oneform_r(row_idx, col_idx, self.dr, self.nχ, self.nζ) * jnp.int32(cat_col == 0) +
                                                 self.inner_oneform_χ(row_idx, col_idx, self.nr, self.dχ, self.nζ) * jnp.int32(cat_col == 1),
                                                 self._outer_zeroform(row_idx - 2 * self.nζ, col_idx, self.nr, self.dχ, self.nζ) * jnp.int32(cat_row == cat_col)),
                                       # ζ-component
                                       jnp.where(row_idx < 3 * self.dζ,
                                                 self._inner_zeroform(row_idx, col_idx, self.nr, self.nχ, self.dζ) * jnp.int32(cat_row == cat_col),
                                                 self._outer_zeroform(row_idx - 3 * self.dζ, col_idx, self.nr, self.nχ, self.dζ) * jnp.int32(cat_row == cat_col))
                                       )
                             )
        if self.k == 2:
            # Handle 2-forms
            cat_row, row_idx = self._vector_index(row_idx)
            cat_col, col_idx = self.Λ._vector_index(col_idx)
            return jnp.where(cat_row == 0,
                             # r-component
                             jnp.where(row_idx < 2 * self.nζ,
                                       self.inner_oneform_χ(row_idx, col_idx, self.nr, self.dχ, self.dζ) * jnp.int32(cat_col == 0) -
                                       self.inner_oneform_r(row_idx, col_idx, self.dr, self.nχ, self.dζ) * jnp.int32(cat_col == 1),
                                       self._outer_zeroform(row_idx - 2 * self.nζ, col_idx, self.nr, self.dχ, self.dζ) * jnp.int32(cat_row == cat_col)),
                             jnp.where(cat_row == 1,
                                       # χ-component
                                       self._threeform(row_idx, col_idx, self.dr, self.nχ, self.dζ) * jnp.int32(cat_row == cat_col),
                                       # ζ-component
                                       self._threeform(row_idx, col_idx, self.dr, self.dχ, self.nζ) * jnp.int32(cat_row == cat_col),
                                       )
                             )
        if self.k == 3:
            # Handle 3-forms
            return self._threeform(row_idx, col_idx, self.nr, self.nχ, self.nζ)

    def _inner_zeroform(self, row_idx, col_idx, nr, nχ, nζ):
        """
        Compute inner zero-form basis function.

        Args:
            row_idx (int): Row index
            col_idx (int): Column index
            nr (int): Number of points in r-direction
            nχ (int): Number of points in χ-direction
            nζ (int): Number of points in ζ-direction

        Returns:
            jnp.ndarray: The basis function value
        """
        level, mode = jnp.unravel_index(row_idx, (3, nζ))
        i, j, k = jnp.unravel_index(col_idx, (nr, nχ, nζ))
        return jnp.int32(k == mode) * jnp.int32(i < 2) * self.ξ[level, i, j]

    def _outer_zeroform(self, row_idx, col_idx, nr, nχ, nζ):
        """
        Compute outer zero-form basis function.

        Args:
            row_idx (int): Row index
            col_idx (int): Column index
            nr (int): Number of points in r-direction
            nχ (int): Number of points in χ-direction
            nζ (int): Number of points in ζ-direction

        Returns:
            jnp.ndarray: The basis function value
        """
        i, j, k = jnp.unravel_index(row_idx, (nr, nχ, nζ))
        return (
            jnp.int32(col_idx == jnp.ravel_multi_index((i + 2, j, k), (nr, nχ, nζ), mode='clip'))
            * jnp.where(self.o == 1,
                        jnp.int32(i != nr-1),
                        1)
        )

    def inner_oneform_r(self, row_idx, col_idx, nr, nχ, nζ):
        """
        Compute inner one-form basis function in r-direction.

        Args:
            row_idx (int): Row index
            col_idx (int): Column index
            nr (int): Number of points in r-direction
            nχ (int): Number of points in χ-direction
            nζ (int): Number of points in ζ-direction

        Returns:
            jnp.ndarray: The basis function value
        """
        level, mode = jnp.unravel_index(row_idx, (2, nζ))
        level += 1
        i, j, k = jnp.unravel_index(col_idx, (nr, nχ, nζ))
        return jnp.int32(k == mode) * jnp.int32(i == 0) * (self.ξ[level, 1, j] - self.ξ[level, 0, j])

    def inner_oneform_χ(self, row_idx, col_idx, nr, nχ, nζ):
        """
        Compute inner one-form basis function in χ-direction.

        Args:
            row_idx (int): Row index
            col_idx (int): Column index
            nr (int): Number of points in r-direction
            nχ (int): Number of points in χ-direction
            nζ (int): Number of points in ζ-direction

        Returns:
            jnp.ndarray: The basis function value
        """
        level, mode = jnp.unravel_index(row_idx, (2, nζ))
        level += 1
        i, j, k = jnp.unravel_index(col_idx, (nr, nχ, nζ))
        return jnp.int32(k == mode) * jnp.int32(i == 1) * (self.ξ[level, 1, jnp.mod(j+1, nχ)] - self.ξ[level, 1, j])

    def _threeform(self, row_idx, col_idx, nr, nχ, nζ):
        """
        Compute three-form basis function.

        Args:
            row_idx (int): Row index
            col_idx (int): Column index
            nr (int): Number of points in r-direction
            nχ (int): Number of points in χ-direction
            nζ (int): Number of points in ζ-direction

        Returns:
            jnp.ndarray: The basis function value
        """
        i, j, k = jnp.unravel_index(row_idx, (nr, nχ, nζ))
        return jnp.int32(col_idx == jnp.ravel_multi_index((i + 1, j, k), (nr, nχ, nζ), mode='clip'))

    def assemble(self):
        """Assemble the complete operator matrix."""
        return jax.vmap(jax.vmap(self._element, (None, 0)), (0, None))(jnp.arange(self.n), jnp.arange(self.Λ.n))


<<<<<<< HEAD
def get_xi(_R, _Y, Λ0, q=3):
=======
def get_xi(_R, _Y, Λ0):
    """
    Compute polar mapping coefficients.

    This function computes the coefficients for the polar mapping transformation
    based on given R and Y functions.

    Args:
        _R (callable): Function defining the R-coordinate transformation
        _Y (callable): Function defining the Y-coordinate transformation
        Λ0: Reference to the domain operator
>>>>>>> 11d55385

    Returns:
        tuple: (ξ, R_hat, Y_hat, Λ0, τ) where:
            - ξ: Polar mapping coefficients
            - R_hat: Projected R-coordinates
            - Y_hat: Projected Y-coordinates
            - Λ0: Reference to the domain operator
            - τ: Scaling parameter
    """
    nr, nχ, nζ = Λ0.nr, Λ0.nχ, Λ0.nζ
    Q = QuadratureRule(Λ0, q)
    P = Projector(Λ0, Q)
    M = LazyMassMatrix(Λ0, Q).M

    def R(x):
        return _R(x[0], x[1])

    def Y(x):
        return _Y(x[0], x[1])

    R0 = _R(0, 0)
    Y0 = _Y(0, 0)

    R_hat = jnp.linalg.solve(M, P(R))
    Y_hat = jnp.linalg.solve(M, P(Y))

    cR = R_hat.reshape(nr, nχ, nζ)
    cY = Y_hat.reshape(nr, nχ, nζ)
    ΔR = cR[1, :, 0] - R0
    ΔY = cY[1, :, 0] - Y0
    τ = jnp.max(
        jnp.array(
            [jnp.max(-2 * ΔR),
             jnp.max(ΔR - jnp.sqrt(3) * ΔY),
             jnp.max(ΔR + jnp.sqrt(3) * ΔY)]
        )
    )
    ξ00 = jnp.ones(nχ) / 3
    ξ01 = 1/3 + 2/(3*τ) * ΔR
    ξ10 = jnp.ones(nχ) / 3
    ξ11 = 1/3 - 1/(3*τ) * ΔR + jnp.sqrt(3)/(3*τ) * ΔY
    ξ20 = jnp.ones(nχ) / 3
    ξ21 = 1/3 - 1/(3*τ) * ΔR - jnp.sqrt(3)/(3*τ) * ΔY
    ξ = jnp.array([[ξ00, ξ01], [ξ10, ξ11], [ξ20, ξ21]])  # (3, 2, nχ) -> level, i, j
    return ξ, R_hat, Y_hat, Λ0, τ<|MERGE_RESOLUTION|>--- conflicted
+++ resolved
@@ -259,9 +259,6 @@
         return jax.vmap(jax.vmap(self._element, (None, 0)), (0, None))(jnp.arange(self.n), jnp.arange(self.Λ.n))
 
 
-<<<<<<< HEAD
-def get_xi(_R, _Y, Λ0, q=3):
-=======
 def get_xi(_R, _Y, Λ0):
     """
     Compute polar mapping coefficients.
@@ -273,7 +270,6 @@
         _R (callable): Function defining the R-coordinate transformation
         _Y (callable): Function defining the Y-coordinate transformation
         Λ0: Reference to the domain operator
->>>>>>> 11d55385
 
     Returns:
         tuple: (ξ, R_hat, Y_hat, Λ0, τ) where:
