--- conflicted
+++ resolved
@@ -155,19 +155,9 @@
                 jnp.logical_and(i == self.n-1, x == self.T[-1]),
                 1.0 * jnp.ones_like(x),
                 self._evaluate(x, i))
-<<<<<<< HEAD
-        elif self.type == 'fourier':
-            return self._evaluate_fourier(x, i)
-        elif self.type == 'simple_fourier':
-            return self._evaluate_simple_fourier(x, i)
-        elif self.type == 'simple_complex_fourier':
-            return self._evaluate_simple_complex_fourier(x, i)
-        else:
-=======
         elif self.type == 'constant':
             return 1.0
         elif self.type == 'fourier':
->>>>>>> 579c75ca
             return 1.0
 
     def _evaluate(self, x: float, i: int) -> jnp.ndarray:
