"""
Projector classes for finite element differential forms.

This module provides classes for projecting functions onto finite element spaces
in the context of differential forms. It supports projections of k-forms
(k = 0, 1, 2, 3) and includes functionality for handling coordinate transformations
and curl projections.

The module implements two main classes:
- Projector: For standard projections of k-forms
- CurlProjection: For projecting curl operations on differential forms
"""

import jax
import jax.numpy as jnp

from mrx.DifferentialForms import DiscreteFunction
from mrx.Utils import div, grad, inv33, jacobian_determinant
from mrx.DifferentialForms import DiscreteFunction

__all__ = ['Projector', 'CrossProductProjection']


class Projector:
    """
    A class for projecting functions onto finite element spaces.

    Functions are represented as functions of the logical coordinate ξ in the 
    physical (x,y,z) frame, for example:
    v(ξ) = v_x(ξ) e_x + v_y(ξ) e_y + v_z(ξ) e_z

    This class implements projection operators for differential forms of various
    degrees (k = 0, 1, 2, 3). It supports coordinate transformations through
    the mapping F and can handle extraction operators through E.

    Attributes:
        Λ: The domain operator defining the finite element space
        Q: Quadrature rule for numerical integration
        n (int): Total size of the operator
        ns (array): Array of indices for the finite element space
        F (callable): Coordinate transformation function, defaults to identity
        M (array): Extraction operator matrix, defaults to identity
    """

    def __init__(self, Λ, Q, F=None, E=None):
        """
        Initialize the projector.

        Args:
            Λ: Domain operator defining the finite element space
            Q: Quadrature rule for numerical integration
            F (callable, optional): Coordinate transformation function.
                                 Defaults to identity mapping.
            E (array, optional): Extraction operator matrix.
                              Defaults to identity matrix.
        """
        self.Λ = Λ
        self.Q = Q
        self.n = Λ.n
        self.ns = Λ.ns
        if F is None:
            self.F = lambda x: x
        else:
            self.F = F
        if E is None:
            self.E = jnp.eye(self.n)
        else:
            self.E = E.matrix()

    def __call__(self, f):
        """
        Project a function onto the finite element space.

        Args:
            f (callable): Function to project

        Returns:
            array: Projection coefficients
        """
        if self.Λ.k == 0:
            return self.E @ self.zeroform_projection(f)
        elif self.Λ.k == 1:
            return self.E @ self.oneform_projection(f)
        elif self.Λ.k == 2:
            return self.E @ self.twoform_projection(f)
        elif self.Λ.k == 3:
            return self.E @ self.threeform_projection(f)
        elif self.Λ.k == -1:
            return self.E @ self.vectorfield_projection(f)

    def zeroform_projection(self, f):
        """
        Project a scalar function (0-form).

        Args:
            f (callable): Scalar function to project

        Returns:
            array: Projection coefficients for the 0-form
        """
        # Evaluate all basis functions at quadrature points
        Λijk = jax.vmap(jax.vmap(self.Λ, (0, None)), (None, 0))(
            self.Q.x, self.ns)  # n x n_q x 1
        # Evaluate the given function at quadrature points
        fjk = jax.vmap(f)(self.Q.x)  # n_q x 1
        # Evaluate the jacobian of F at quadrature points
        Jj = jax.vmap(jacobian_determinant(self.F))(self.Q.x)  # n_q x 1
        wj = self.Q.w  # n_q
        return jnp.einsum("ijk,jk,j,j->i", Λijk, fjk, Jj, wj)

    def oneform_projection(self, v):
        """
        Project a vector-valued function to a 1-form.

        Args:
            A (callable): Vector field to project

        Returns:
            array: Projection coefficients for the 1-form
        """
        DF = jax.jacfwd(self.F)

        def _v(x):
            return inv33(DF(x)) @ v(x)

        Ajk = jax.vmap(_v)(self.Q.x)  # n_q x d
        Λijk = jax.vmap(jax.vmap(self.Λ, (0, None)), (None, 0))(
            self.Q.x, jnp.arange(self.Λ.n))  # n x n_q x d
        Jj = jax.vmap(jacobian_determinant(self.F))(self.Q.x)
        wj = self.Q.w
        return jnp.einsum("ijk,jk,j,j->i", Λijk, Ajk, Jj, wj)

    def twoform_projection(self, v):
        """
        Project to a 2-form.

        Args:
            v (callable): vector field to project - in physical coordinates

        Returns:
            array: Projection coefficients for the 2-form
        """
        DF = jax.jacfwd(self.F)

        def _v(x):
            return DF(x).T @ v(x)

        def _Λ(x, i):
            return self.Λ(x, i)
        Bjk = jax.vmap(_v)(self.Q.x)  # n_q x d
        Λijk = jax.vmap(jax.vmap(_Λ, (0, None)), (None, 0))(
            self.Q.x, jnp.arange(self.Λ.n))  # n x n_q x d
        wj = self.Q.w
        return jnp.einsum("ijk,jk,j->i", Λijk, Bjk, wj)

    def threeform_projection(self, f):
        """
        Project a volume form (3-form).

        Args:
            f (callable): function

        Returns:
            array: Projection coefficients for the 3-form
        """
        # Evaluate all basis functions at quadrature points
        Λijk = jax.vmap(jax.vmap(self.Λ, (0, None)), (None, 0))(
            self.Q.x, jnp.arange(self.Λ.n))  # n x n_q x 1
        fjk = jax.vmap(f)(self.Q.x)  # n_q x 1
        wj = self.Q.w  # n_q
        return jnp.einsum("ijk,jk,j->i", Λijk, fjk, wj)

<<<<<<< HEAD
class CrossProductProjection:
    """
    Given bases Λn, Λm, Λk, constructs an operator to evaluate
    (w, u) -> ∫ (wₕ × uₕ) · Λn[i] dx for all i, where Λn[i] is the i-th basis function of Λn
    and wₕ = ∑ w[i] Λm[i], uₕ = ∑ u[i] Λk[i] are discrete functions
    with coordinate transformation F.
    """
    def __init__(self, Λn, Λm, Λk, Q, F=None, En=None, Em=None, Ek=None):
        """
        Given bases Λn, Λm, Λk, constructs an operator to evaluate
        (w, u) -> ∫ (wₕ × uₕ) · Λn[i] dx for all i, where Λn[i] is the i-th basis function of Λn
        and wₕ = ∑ w[i] Λm[i], uₕ = ∑ u[i] Λk[i] are discrete functions
        with coordinate transformation F.
        Args:
            Λn: Basis for n-forms (n can be 1 or 2)
            Λm: Basis for m-forms (m can be 1 or 2)
            Λk: Basis for k-forms (k can be 1 or 2)
            Q: Quadrature rule for numerical integration
            F (callable, optional): Coordinate transformation function.
                                    Defaults to identity mapping.
            Ek, Ev, En (array, optional): Extraction operator matrix for Λn, Λm, Λk.
                                Defaults to identity matrix.
        """
        self.Λn = Λn
        self.Λm = Λm
        self.Λk = Λk
        self.Q = Q
        if F is None:
            self.F = lambda x: x
        else:
            self.F = F
        self.En = En if En is not None else None
        self.Em = Em if Em is not None else None
        self.Ek = Ek if Ek is not None else None
        if En is None:
            self.M = jnp.eye(Λn.n)
        else:
            self.M = En
    def __call__(self, w, u):
        """
        evaluates ∫ (wₕ × uₕ) · Λn[i] dx for all i
        and collects the values in a vector.
        Args:
            w (array): m-form dofs
            u (array): k-form dofs
        Returns:
            array: ∫ (wₕ × uₕ) · Λn[i] dx for all i
        """
        return self.M @ self.projection(w, u)
    def projection(self, w, u):
        DF = jax.jacfwd(self.F)
        w_h = DiscreteFunction(w, self.Λm, self.Em)
        u_h = DiscreteFunction(u, self.Λk, self.Ek)
        if self.Λn.k == 1 and self.Λm.k == 2 and self.Λk.k == 1:
            def v(x):
                G = DF(x).T @ DF(x) / jnp.linalg.det(DF(x))
                return jnp.cross(G @ w_h(x), u_h(x))
        elif self.Λn.k == 1 and self.Λm.k == 1 and self.Λk.k == 1:
            def v(x):
                return jnp.cross(w_h(x), u_h(x))
        elif self.Λn.k == 2 and self.Λm.k == 1 and self.Λk.k == 1:
            def v(x):
                G = DF(x).T @ DF(x) / jnp.linalg.det(DF(x))
                return G @ jnp.cross(w_h(x), u_h(x))
        elif self.Λn.k == 2 and self.Λm.k == 2 and self.Λk.k == 1:
            def v(x):
                G = DF(x).T @ DF(x) / jnp.linalg.det(DF(x))
                return G @ jnp.cross(G @ w_h(x), u_h(x))
        elif self.Λn.k == 1 and self.Λm.k == 2 and self.Λk.k == 2:
            def v(x):
                G = DF(x).T @ DF(x)
                return inv33(G) @ jnp.cross(w_h(x), u_h(x))
        elif self.Λn.k == 2 and self.Λm.k == 1 and self.Λk.k == 2:
            def v(x):
                G = DF(x).T @ DF(x) / jnp.linalg.det(DF(x))
                return G @ jnp.cross(w_h(x), G @ u_h(x))
        elif self.Λn.k == 2 and self.Λm.k == 2 and self.Λk.k == 2:
            def v(x):
                return jnp.cross(w_h(x), u_h(x)) / jnp.linalg.det(DF(x))
        else:
            raise ValueError("Not yet implemented")
        # Compute projections
        vjk = jax.vmap(v)(self.Q.x)  # n_q x d
        Λijk = jax.vmap(jax.vmap(self.Λn, (0, None)), (None, 0))(
            self.Q.x, self.Λn.ns)  # n x n_q x d
        wj = self.Q.w
        return jnp.einsum("ijk,jk,j->i", Λijk, vjk, wj)

=======
    def vectorfield_projection(self, v):
        """
        Project to a vector field.

        Args:
            v (callable): vector field to project - in physical coordinates
>>>>>>> 579c75ca

        Returns:
            array: Projection coefficients for the vector field
        """
        DF = jax.jacfwd(self.F)

        def _v(x):
            return DF(x).T @ v(x)

        def _Λ(x, i):
            return self.Λ(x, i)
        Bjk = jax.vmap(_v)(self.Q.x)  # n_q x d
        Λijk = jax.vmap(jax.vmap(_Λ, (0, None)), (None, 0))(
            self.Q.x, jnp.arange(self.Λ.n))  # n x n_q x d
        Jj = jax.vmap(jacobian_determinant(self.F))(self.Q.x)  # n_q x 1
        wj = self.Q.w
        return jnp.einsum("ijk,jk,j,j->i", Λijk, Bjk, Jj, wj)


class CrossProductProjection:
    """
    Given bases Λn, Λm, Λk, constructs an operator to evaluate
    (w, u) -> ∫ (wₕ × uₕ) · Λn[i] dx for all i, where Λn[i] is the i-th basis function of Λn
    and wₕ = ∑ w[i] Λm[i], uₕ = ∑ u[i] Λk[i] are discrete functions
    with coordinate transformation F.
    """

    def __init__(self, Λn, Λm, Λk, Q, F=None, En=None, Em=None, Ek=None):
        """
        Given bases Λn, Λm, Λk, constructs an operator to evaluate
        (w, u) -> ∫ (wₕ × uₕ) · Λn[i] dx for all i, where Λn[i] is the i-th basis function of Λn
        and wₕ = ∑ w[i] Λm[i], uₕ = ∑ u[i] Λk[i] are discrete functions
        with coordinate transformation F.

        Args:
            Λn: Basis for n-forms (n can be 1 or 2)
            Λm: Basis for m-forms (m can be 1 or 2)
            Λk: Basis for k-forms (k can be 1 or 2)
            Q: Quadrature rule for numerical integration
            F (callable, optional): Coordinate transformation function.
                                    Defaults to identity mapping.
            Ek, Ev, En (array, optional): Extraction operator matrix for Λn, Λm, Λk.
                                Defaults to identity matrix.
        """
        self.Λn = Λn
        self.Λm = Λm
        self.Λk = Λk
        self.Q = Q
        if F is None:
            self.F = lambda x: x
        else:
            self.F = F
        self.En = En.matrix() if En is not None else None
        self.Em = Em.matrix() if Em is not None else None
        self.Ek = Ek.matrix() if Ek is not None else None
        self.E = self.En

    def __call__(self, w, u):
        """
        evaluates ∫ (wₕ × uₕ) · Λn[i] dx for all i
        and collects the values in a vector.

        Args:
            w (array): m-form dofs
            u (array): k-form dofs

        Returns:
            array: ∫ (wₕ × uₕ) · Λn[i] dx for all i
        """
        return self.E @ self.projection(w, u)

    def projection(self, w, u):

        DF = jax.jacfwd(self.F)
        w_h = DiscreteFunction(w, self.Λm, self.Em)
        u_h = DiscreteFunction(u, self.Λk, self.Ek)

        if self.Λn.k == 1 and self.Λm.k == 2 and self.Λk.k == 1:
            def v(x):
                G = DF(x).T @ DF(x) / jnp.linalg.det(DF(x))
                return jnp.cross(G @ w_h(x), u_h(x))
        elif self.Λn.k == 1 and self.Λm.k == 1 and self.Λk.k == 1:
            def v(x):
                return jnp.cross(w_h(x), u_h(x))
        elif self.Λn.k == 2 and self.Λm.k == 1 and self.Λk.k == 1:
            def v(x):
                G = DF(x).T @ DF(x) / jnp.linalg.det(DF(x))
                return G @ jnp.cross(w_h(x), u_h(x))
        elif self.Λn.k == 2 and self.Λm.k == 2 and self.Λk.k == 1:
            def v(x):
                G = DF(x).T @ DF(x) / jnp.linalg.det(DF(x))
                return G @ jnp.cross(G @ w_h(x), u_h(x))
        elif self.Λn.k == 1 and self.Λm.k == 2 and self.Λk.k == 2:
            def v(x):
                G = DF(x).T @ DF(x)
                return inv33(G) @ jnp.cross(w_h(x), u_h(x))
        elif self.Λn.k == 2 and self.Λm.k == 1 and self.Λk.k == 2:
            def v(x):
                G = DF(x).T @ DF(x) / jnp.linalg.det(DF(x))
                return G @ jnp.cross(w_h(x), G @ u_h(x))
        elif self.Λn.k == 2 and self.Λm.k == 2 and self.Λk.k == 2:
            def v(x):
                G = DF(x).T @ DF(x)
                return jnp.cross(w_h(x), u_h(x)) / jnp.linalg.det(DF(x))
        else:
            raise ValueError("Not yet implemented")

        # Compute projections
        vjk = jax.vmap(v)(self.Q.x)  # n_q x d
        Λijk = jax.vmap(jax.vmap(self.Λn, (0, None)), (None, 0))(
            self.Q.x, self.Λn.ns)  # n x n_q x d
        wj = self.Q.w
        return jnp.einsum("ijk,jk,j->i", Λijk, vjk, wj)

# class CrossProductProjection:
#     """
#     Given bases Λn, Λv, Λk, constructs an operator to evaluate
#     1) (strong):
#         (w, u) -> ∫ (wₕ × uₕ) · Λn[i] dx for all i, where Λn[i] is the i-th basis function of Λn
#         and wₕ = ∑ w[i] Λk[i], uₕ = ∑ u[i] Λv[i] are discrete functions
#     2) (weak):
#         (w, u) -> - ∫ (wₕ × uₕ) · Λv[i] dx for all i, where Λv[i] is the i-th basis function of Λv
#         and wₕ = ∑ w[i] Λk[i], uₕ = ∑ u[i] Λn[i] are discrete functions
#     with coordinate transformation F.
#     """

#     def __init__(self, Λn, Λv, Λk, Q, F=None, En=None, Ev=None, Ek=None, mode='strong'):
#         """
#         Given bases Λn, Λv, Λk, constructs an operator to evaluate
#         1) (strong):
#             (w, u) -> ∫ (wₕ × uₕ) · Λn[i] dx for all i, where Λn[i] is the i-th basis function of Λn
#             and wₕ = ∑ w[i] Λk[i], uₕ = ∑ u[i] Λv[i] are discrete functions
#         2) (weak):
#             (w, u) -> - ∫ (wₕ × uₕ) · Λv[i] dx for all i, where Λv[i] is the i-th basis function of Λv
#             and wₕ = ∑ w[i] Λk[i], uₕ = ∑ u[i] Λn[i] are discrete functions
#         with coordinate transformation F.

#         Args:
#             Λn: Basis for n-forms (n can be 1 or 2)
#             Λk: Basis for k-forms (k can be 1 or 2)
#             Λv: Basis for 2-forms
#             Q: Quadrature rule for numerical integration
#             F (callable, optional): Coordinate transformation function.
#                                     Defaults to identity mapping.
#             Ek, Ev, En (array, optional): Extraction operator matrix for Λk, Λv, Λ1.
#                                 Defaults to identity matrix.
#         """
#         self.Λn = Λn
#         self.Λk = Λk
#         self.Λv = Λv
#         self.Q = Q
#         self.mode = mode  # 'strong' or 'weak'
#         if mode not in ['strong', 'weak']:
#             raise ValueError("mode must be 'strong' or 'weak'")
#         if F is None:
#             self.F = lambda x: x
#         else:
#             self.F = F
#         self.En = En.matrix() if En is not None else None
#         self.Ev = Ev.matrix() if Ev is not None else None
#         self.Ek = Ek.matrix() if Ek is not None else None
#         if mode == 'strong':
#             self.n = Λn.n
#             self.ns = Λn.ns
#             self.E = jnp.eye(Λn.n) if En is None else En
#         elif mode == 'weak':
#             self.n = Λv.n
#             self.ns = Λv.ns
#             self.E = jnp.eye(Λv.n) if Ev is None else Ev
#         if self.Λv.k != 2:
#             raise ValueError("Λv must be a 2-form")
#         if self.Λk.k not in [1, 2]:
#             raise ValueError("Λk must be a 1-form or 2-form")
#         if self.Λn.k not in [1, 2]:
#             raise ValueError("Λn must be a 1-form or 2-form")

#     def __call__(self, w, u):
#         """
#         evaluates
#         1) (strong) ∫ (wₕ × uₕ) · Λn[i] dx for all i
#         2) (weak) - ∫ (wₕ × uₕ) · Λv[i] dx for all i
#         and collects the values in a vector.

#         Args:
#             w (array): k-form dofs
#             u (array): vector field dofs

#         Returns:
#             array: ∫ (wₕ × uₕ) · Λn[i] dx for all i
#         """
#         return self.E @ self.projection(w, u)

#     def projection(self, w, u):

#         DF = jax.jacfwd(self.F)

#         w_h = DiscreteFunction(w, self.Λk, self.Ek)
#         if self.mode == 'strong':
#             u_h = DiscreteFunction(u, self.Λv, self.Ev)
#         elif self.mode == 'weak':
#             u_h = DiscreteFunction(u, self.Λn, self.En)

#         if self.mode == 'strong':
#             if self.Λk.k == 1 and self.Λn.k == 1:
#                 def v(x):
#                     return jnp.cross(w_h(x), DF(x).T @ DF(x) @ u_h(x)) / jnp.linalg.det(DF(x))
#             elif self.Λk.k == 2 and self.Λn.k == 1:
#                 def v(x):
#                     return inv33(DF(x).T @ DF(x)) @ jnp.cross(w_h(x), u_h(x))
#             elif self.Λk.k == 1 and self.Λn.k == 2:
#                 def v(x):
#                     return jnp.cross(inv33(DF(x).T @ DF(x)) @ w_h(x), u_h(x))
#             elif self.Λk.k == 2 and self.Λn.k == 2:
#                 def v(x):
#                     return jnp.cross(w_h(x), u_h(x)) / jnp.linalg.det(DF(x))
#             else:
#                 raise ValueError("Λk and Λn must be a 1-form or 2-form")

#             def Λ(x, i):
#                 return self.Λn(x, i)

#         elif self.mode == 'weak':
#             if self.Λk.k == 1 and self.Λn.k == 1:
#                 def v(x):
#                     return - DF(x).T @ DF(x) @ jnp.cross(w_h(x), u_h(x)) / jnp.linalg.det(DF(x))
#             elif self.Λk.k == 2 and self.Λn.k == 1:
#                 def v(x):
#                     return - jnp.cross(w_h(x), inv33(DF(x).T @ DF(x)) @ u_h(x))
#             elif self.Λk.k == 1 and self.Λn.k == 2:
#                 def v(x):
#                     return - jnp.cross(inv33(DF(x).T @ DF(x)) @ w_h(x), u_h(x))
#             elif self.Λk.k == 2 and self.Λn.k == 2:
#                 def v(x):
#                     return - jnp.cross(w_h(x), u_h(x)) / jnp.linalg.det(DF(x))
#             else:
#                 raise ValueError("Λk and Λn must be a 1-form or 2-form")

#             def Λ(x, i):
#                 return self.Λv(x, i)

#         # Compute projections
#         vjk = jax.vmap(v)(self.Q.x)  # n_q x d
#         Λijk = jax.vmap(jax.vmap(Λ, (0, None)), (None, 0))(
#             self.Q.x, self.ns)  # n x n_q x d
#         wj = self.Q.w
#         return jnp.einsum("ijk,jk,j->i", Λijk, vjk, wj)

# class ProductProjection:
#     """
#     Given bases Λn, Λv, Λk, constructs an operator to evaluate
#     1) (strong): (w, u) -> ∫ wₕ uₕ · Λn[i] dx for all i, where Λn[i] is the i-th basis function of Λn
#         and wₕ = ∑ w[i] Λk[i], uₕ = ∑ u[i] Λv[i] are the discrete functions
#     2) (weak): (w, u) -> ∫ wₕ uₕ · Λv[i] dx for all i, where Λv[i] is the i-th basis function of Λn
#         and wₕ = ∑ w[i] Λk[i], uₕ = ∑ u[i] Λn[i] are the discrete functions
#     """

#     def __init__(self, Λn, Λv, Λk, Q, F=None, En=None, Ev=None, Ek=None, mode='strong'):
#         """
#         Initialize the operator.
#         Args:
#             Λn: Basis for n-forms (n can be 1 or 2)
#             Λk: Basis for k-forms (k can be 0 or 3)
#             Λv: Basis for 2-forms
#             Q: Quadrature rule for numerical integration
#             F (callable, optional): Coordinate transformation function.
#                                     Defaults to identity mapping.
#             En, Ev, Ek (array, optional): Extraction operator matrix for Λk, Λv, Λ1.
#                                 Defaults to identity matrix.
#         """
#         self.Λk = Λk
#         self.Λv = Λv
#         self.Λn = Λn
#         self.Q = Q
#         if F is None:
#             self.F = lambda x: x
#         else:
#             self.F = F
#         self.mode = mode  # 'strong' or 'weak'
#         if mode not in ['strong', 'weak']:
#             raise ValueError("mode must be 'strong' or 'weak'")
#         self.En = En if En is not None else None
#         self.Ev = Ev if Ev is not None else None
#         self.Ek = Ek if Ek is not None else None
#         if mode == 'strong':
#             self.n = Λn.n
#             self.ns = Λn.ns
#             self.M = jnp.eye(Λn.n) if En is None else En
#         elif mode == 'weak':
#             self.n = Λv.n
#             self.ns = Λv.ns
#             self.M = jnp.eye(Λv.n) if Ev is None else Ev
#         if self.Λv.k != 2:
#             raise ValueError("Λv must be a 2-form")
#         if self.Λk.k not in [0, 3]:
#             raise ValueError("Λk must be a 0-form or 3-form")
#         if self.Λn.k not in [1, 2]:
#             raise ValueError("Λn must be a 1-form or 2-form")

#     def __call__(self, w, u):
#         """
#         evaluates ∫ wₕ uₕ · Λn[i] dx for all i and collects the values in a vector.

#         Args:
#             w (array): k-form dofs
#             u (array): vector field dofs

#         Returns:
#             array: ∫ wₕ uₕ Λn[i] dx for all i
#         """
#         return self.M @ self.projection(w, u)

#     def projection(self, w, u):

#         w_h = DiscreteFunction(w, self.Λk, self.Ek)
#         if self.mode == 'strong':
#             u_h = DiscreteFunction(u, self.Λv, self.Ev)
#         elif self.mode == 'weak':
#             u_h = DiscreteFunction(u, self.Λn, self.En)

#         DF = jax.jacfwd(self.F)

#         if self.Λk.k == 3 and self.Λn.k == 1:
#             def v(x):
#                 return w_h(x) * u_h(x) / jnp.linalg.det(DF(x))
#         elif self.Λk.k == 3 and self.Λn.k == 2:
#             def v(x):
#                 return w_h(x) * (DF(x).T @ DF(x) @ u_h(x)) / jnp.linalg.det(DF(x))**2
#         elif self.Λk.k == 0 and self.Λn.k == 1:
#             def v(x):
#                 return w_h(x) * u_h(x)
#         elif self.Λk.k == 0 and self.Λn.k == 2:
#             def v(x):
#                 return w_h(x) * (DF(x).T @ DF(x) @ u_h(x)) / jnp.linalg.det(DF(x))
#         else:
#             raise ValueError(
#                 "Λn must be a 0/3-form and Λk must be a 1/2-form")

#         if self.mode == 'strong':
#             def Λ(x, i):
#                 return self.Λn(x, i)
#         elif self.mode == 'weak':
#             def Λ(x, i):
#                 return self.Λv(x, i)

#         # Compute projections
#         vjk = jax.vmap(v)(self.Q.x)  # n_q x d
#         Λijk = jax.vmap(jax.vmap(Λ, (0, None)), (None, 0))(
#             self.Q.x, self.ns)  # n x n_q x d
#         wj = self.Q.w
#         return jnp.einsum("ijk,jk,j->i", Λijk, vjk, wj)


# class CurlProjection:
#     """
#     Given one-form A and two-form B, computes ∫ B·(A × Λ[i]) dx for all i,
#     where Λ[i] is the i-th basis function of the one-form space.
#     """

#     def __init__(self, Λ, Q, F=None, E=None):
#         """
#         Initialize the curl projector.

#         Args:
#             Λ: Domain operator defining the finite element space
#             Q: Quadrature rule for numerical integration
#             F (callable, optional): Coordinate transformation function.
#                                  Defaults to identity mapping.
#             E (array, optional): Extraction operator matrix.
#                               Defaults to identity matrix.
#         """
#         self.Λ = Λ
#         self.Q = Q
#         self.n = Λ.n
#         self.ns = Λ.ns
#         if F is None:
#             self.F = lambda x: x
#         else:
#             self.F = F
#         if E is None:
#             self.M = jnp.eye(self.n)
#         else:
#             self.M = E

#     def __call__(self, A, B):
#         """
#         Project the curl operation between forms A and B.

#         Args:
#             A (callable): One-form field
#             B (callable): Two-form field

#         Returns:
#             array: Projection coefficients
#         """
#         return self.M @ self.projection(A, B)

#     def projection(self, A, B):
#         """
#         Compute the projection of (B, A × Λ[i]).

#         Given a one-form A and two-form B, computes the projection of their
#         cross product with the basis functions.

#         Args:
#             A (callable): One-form field
#             B (callable): Two-form field

#         Returns:
#             array: Projection coefficients
#         """
#         DF = jax.jacfwd(self.F)

#         def _B(x):
#             return DF(x) @ B(x)

#         def _Λ(x, i):
#             # Note: cross products of one-forms transform like two-forms
#             return DF(x) @ jnp.cross(A(x), self.Λ(x, i))

#         # Compute projections
#         Bjk = jax.vmap(_B)(self.Q.x)  # n_q x d
#         Λijk = jax.vmap(jax.vmap(_Λ, (0, None)), (None, 0))(
#             self.Q.x, jnp.arange(self.Λ.n))  # n x n_q x d
#         Jj = jax.vmap(jacobian_determinant(self.F))(self.Q.x)  # n_q x 1
#         wj = self.Q.w
#         return jnp.einsum("ijk,jk,j,j->i", Λijk, Bjk, 1/Jj, wj)


# class GradientProjection:
#     """
#     Given zero-form p and two-form u, computes
#     ∫ ( grad(p)·u Λ[i] + Ɣ p div(u) Λ[i] ) dx
#     for all i, where Λ[i] is the i-th basis function of the zero-form space.
#     """

#     def __init__(self, Λ, Q, F=None, E=None, Ɣ=5/3):
#         self.Λ = Λ
#         self.Q = Q
#         self.n = Λ.n
#         self.ns = Λ.ns
#         self.Ɣ = Ɣ
#         if F is None:
#             self.F = lambda x: x
#         else:
#             self.F = F
#         if E is None:
#             self.M = jnp.eye(self.n)
#         else:
#             self.M = E

#     def __call__(self, p, u):
#         return self.M @ self.projection(p, u)

#     def projection(self, p, u):
#         def q(x):
#             return grad(p)(x) @ u(x) + self.Ɣ * p(x) * div(u)(x)

#         # Compute projections
#         qjk = jax.vmap(q)(self.Q.x)  # n_q x 1
#         Λijk = jax.vmap(jax.vmap(self.Λ, (0, None)), (None, 0))(
#             self.Q.x, jnp.arange(self.Λ.n))  # n x n_q x 1
#         wj = self.Q.w
#         return jnp.einsum("ijk,jk,j->i", Λijk, qjk, wj)


# class EFieldProjector:
#     """
#     Given four one-forms A, B, C and D,
#     computes ∫ ((A × B - D) × C) · Λ[i] dx for all i,
#     where Λ[i] is the i-th basis function of the one-form space.
#     """

#     def __init__(self, Λ, Q, F=None, E=None):
#         """
#         Initialize the curl projector.

#         Args:
#             Λ: Domain operator defining the finite element space
#             Q: Quadrature rule for numerical integration
#             F (callable, optional): Coordinate transformation function.
#                                  Defaults to identity mapping.
#             E (array, optional): Extraction operator matrix.
#                               Defaults to identity matrix.
#         """
#         self.Λ = Λ
#         self.Q = Q
#         self.n = Λ.n
#         self.ns = Λ.ns
#         if F is None:
#             self.F = lambda x: x
#         else:
#             self.F = F
#         if E is None:
#             self.M = jnp.eye(self.n)
#         else:
#             self.M = E

#     def __call__(self, A, B, C, D):
#         """
#         Project the curl operation between forms A and B.

#         Args:
#             A (callable): One-form field
#             B (callable): One-form field
#             C (callable): One-form field

#         Returns:
#             array: Projection coefficients
#         """
#         return self.M @ self.projection(A, B, C, D)

#     def projection(self, A, B, C, D):
#         """
#         Compute the projection of ∫ ((A × B - D) × C) · Λ[i] dx.

#         Args:
#             A (callable): One-form field
#             B (callable): One-form field
#             C (callable): One-form field
#             D (callable): Zero-form field

#         Returns:
#             array: Projection coefficients
#         """
#         DF = jax.jacfwd(self.F)

#         def u(x):
#             DFx = DF(x)
#             Jx = jnp.linalg.det(DFx)
#             return jnp.cross(1/Jx * DFx.T @ DFx @ jnp.cross(A(x), B(x)) - D(x), C(x))

#         # Compute projections
#         ujk = jax.vmap(u)(self.Q.x)  # n_q x d
#         Λijk = jax.vmap(jax.vmap(self.Λ, (0, None)), (None, 0))(
#             self.Q.x, jnp.arange(self.Λ.n))  # n x n_q x d
#         Jj = jax.vmap(jacobian_determinant(self.F))(self.Q.x)  # n_q x 1
#         wj = self.Q.w
#         return jnp.einsum("ijk,jk,j,j->i", Λijk, ujk, 1/Jj, wj)


# class ForceProjector:
#     """
#     Given three one-forms A, B and C,
#     computes ∫ (A × B - C) · Λ[i] dx for all i,
#     where Λ[i] is the i-th basis function of the one-form space.
#     """

#     def __init__(self, Λ, Q, F=None, E=None):
#         """
#         Initialize the curl projector.

#         Args:
#             Λ: Domain operator defining the finite element space
#             Q: Quadrature rule for numerical integration
#             F (callable, optional): Coordinate transformation function.
#                                  Defaults to identity mapping.
#             E (array, optional): Extraction operator matrix.
#                               Defaults to identity matrix.
#         """
#         self.Λ = Λ
#         self.Q = Q
#         self.n = Λ.n
#         self.ns = Λ.ns
#         if F is None:
#             self.F = lambda x: x
#         else:
#             self.F = F
#         if E is None:
#             self.M = jnp.eye(self.n)
#         else:
#             self.M = E

#     def __call__(self, A, B, C):
#         """
#         Project the curl operation between forms A and B.

#         Args:
#             A (callable): One-form field
#             B (callable): One-form field
#             C (callable): One-form field

#         Returns:
#             array: Projection coefficients
#         """
#         return self.M @ self.projection(A, B, C)

#     def projection(self, A, B, C):
#         """
#         Compute the projection of ∫ (A × B - C) · Λ[i] dx.

#         Args:
#             A (callable): One-form field
#             B (callable): One-form field
#             C (callable): One-form field

#         Returns:
#             array: Projection coefficients
#         """
#         DF = jax.jacfwd(self.F)

#         def u(x):
#             DFx = DF(x)
#             Jx = jnp.linalg.det(DFx)
#             return jnp.cross(1/Jx * DFx.T @ DFx @ jnp.cross(A(x), B(x)) - C(x), C(x))

#         # Compute projections
#         ujk = jax.vmap(u)(self.Q.x)  # n_q x d
#         Λijk = jax.vmap(jax.vmap(self.Λ, (0, None)), (None, 0))(
#             self.Q.x, jnp.arange(self.Λ.n))  # n x n_q x d
#         Jj = jax.vmap(jacobian_determinant(self.F))(self.Q.x)  # n_q x 1
#         wj = self.Q.w
#         return jnp.einsum("ijk,jk,j,j->i", Λijk, ujk, 1/Jj, wj)


# class ForceProjector2:
#     """
#     Given three one-forms A, B and C,
#     computes ∫ (A × B - C) · Λ[i] dx for all i,
#     where Λ[i] is the i-th basis function of the two-form space.
#     """

#     def __init__(self, Λ, Q, F=None, E=None):
#         """
#         Initialize the curl projector.

#         Args:
#             Λ: Domain operator defining the finite element space
#             Q: Quadrature rule for numerical integration
#             F (callable, optional): Coordinate transformation function.
#                                  Defaults to identity mapping.
#             E (array, optional): Extraction operator matrix.
#                               Defaults to identity matrix.
#         """
#         self.Λ = Λ
#         self.Q = Q
#         self.n = Λ.n
#         self.ns = Λ.ns
#         if F is None:
#             self.F = lambda x: x
#         else:
#             self.F = F
#         if E is None:
#             self.M = jnp.eye(self.n)
#         else:
#             self.M = E

#     def __call__(self, A, B, C):
#         """
#         Project the curl operation between forms A and B.

#         Args:
#             A (callable): One-form field
#             B (callable): One-form field
#             C (callable): One-form field

#         Returns:
#             array: Projection coefficients
#         """
#         return self.M @ self.projection(A, B, C)

#     def projection(self, A, B, C):
#         """
#         Compute the projection of ∫ (A × B - C) · Λ[i] dx.

#         Args:
#             A (callable): One-form field
#             B (callable): One-form field
#             C (callable): One-form field

#         Returns:
#             array: Projection coefficients
#         """
#         DF = jax.jacfwd(self.F)

#         def u(x):
#             DFx = DF(x)
#             Jx = jnp.linalg.det(DFx)
#             return jnp.cross(1/Jx * DFx.T @ DFx @ jnp.cross(A(x), B(x)) - C(x),  C(x))

#         # Compute projections
#         ujk = jax.vmap(u)(self.Q.x)  # n_q x d
#         Λijk = jax.vmap(jax.vmap(self.Λ, (0, None)), (None, 0))(
#             self.Q.x, jnp.arange(self.Λ.n))  # n x n_q x d
#         Jj = jax.vmap(jacobian_determinant(self.F))(self.Q.x)  # n_q x 1
#         wj = self.Q.w
#         return jnp.einsum("ijk,jk,j,j->i", Λijk, ujk, 1/Jj, wj)


# class EFieldProjector:
#     """
#     Given four one-forms A, B, C and D,
#     computes ∫ ((A × B - D) × C) · Λ[i] dx for all i,
#     where Λ[i] is the i-th basis function of the one-form space.
#     """

#     def __init__(self, Λ, Q, F=None, E=None):
#         """
#         Initialize the curl projector.

#         Args:
#             Λ: Domain operator defining the finite element space
#             Q: Quadrature rule for numerical integration
#             F (callable, optional): Coordinate transformation function.
#                                  Defaults to identity mapping.
#             E (array, optional): Extraction operator matrix.
#                               Defaults to identity matrix.
#         """
#         self.Λ = Λ
#         self.Q = Q
#         self.n = Λ.n
#         self.ns = Λ.ns
#         if F is None:
#             self.F = lambda x: x
#         else:
#             self.F = F
#         if E is None:
#             self.M = jnp.eye(self.n)
#         else:
#             self.M = E

#     def __call__(self, A, B, C, D):
#         """
#         Project the curl operation between forms A and B.

#         Args:
#             A (callable): One-form field
#             B (callable): One-form field
#             C (callable): One-form field

#         Returns:
#             array: Projection coefficients
#         """
#         return self.M @ self.projection(A, B, C, D)

#     def projection(self, A, B, C, D):
#         """
#         Compute the projection of ∫ ((A × B - D) × C) · Λ[i] dx.

#         Args:
#             A (callable): One-form field
#             B (callable): One-form field
#             C (callable): One-form field
#             D (callable): Zero-form field

#         Returns:
#             array: Projection coefficients
#         """
#         DF = jax.jacfwd(self.F)

#         def u(x):
#             DFx = DF(x)
#             Jx = jnp.linalg.det(DFx)
#             return jnp.cross(1/Jx * DFx.T @ DFx @ jnp.cross(A(x), B(x)) - D(x), C(x))

#         # Compute projections
#         ujk = jax.vmap(u)(self.Q.x)  # n_q x d
#         Λijk = jax.vmap(jax.vmap(self.Λ, (0, None)), (None, 0))(
#             self.Q.x, jnp.arange(self.Λ.n))  # n x n_q x d
#         Jj = jax.vmap(jacobian_determinant(self.F))(self.Q.x)  # n_q x 1
#         wj = self.Q.w
#         return jnp.einsum("ijk,jk,j,j->i", Λijk, ujk, 1/Jj, wj)<|MERGE_RESOLUTION|>--- conflicted
+++ resolved
@@ -170,103 +170,12 @@
         wj = self.Q.w  # n_q
         return jnp.einsum("ijk,jk,j->i", Λijk, fjk, wj)
 
-<<<<<<< HEAD
-class CrossProductProjection:
-    """
-    Given bases Λn, Λm, Λk, constructs an operator to evaluate
-    (w, u) -> ∫ (wₕ × uₕ) · Λn[i] dx for all i, where Λn[i] is the i-th basis function of Λn
-    and wₕ = ∑ w[i] Λm[i], uₕ = ∑ u[i] Λk[i] are discrete functions
-    with coordinate transformation F.
-    """
-    def __init__(self, Λn, Λm, Λk, Q, F=None, En=None, Em=None, Ek=None):
-        """
-        Given bases Λn, Λm, Λk, constructs an operator to evaluate
-        (w, u) -> ∫ (wₕ × uₕ) · Λn[i] dx for all i, where Λn[i] is the i-th basis function of Λn
-        and wₕ = ∑ w[i] Λm[i], uₕ = ∑ u[i] Λk[i] are discrete functions
-        with coordinate transformation F.
-        Args:
-            Λn: Basis for n-forms (n can be 1 or 2)
-            Λm: Basis for m-forms (m can be 1 or 2)
-            Λk: Basis for k-forms (k can be 1 or 2)
-            Q: Quadrature rule for numerical integration
-            F (callable, optional): Coordinate transformation function.
-                                    Defaults to identity mapping.
-            Ek, Ev, En (array, optional): Extraction operator matrix for Λn, Λm, Λk.
-                                Defaults to identity matrix.
-        """
-        self.Λn = Λn
-        self.Λm = Λm
-        self.Λk = Λk
-        self.Q = Q
-        if F is None:
-            self.F = lambda x: x
-        else:
-            self.F = F
-        self.En = En if En is not None else None
-        self.Em = Em if Em is not None else None
-        self.Ek = Ek if Ek is not None else None
-        if En is None:
-            self.M = jnp.eye(Λn.n)
-        else:
-            self.M = En
-    def __call__(self, w, u):
-        """
-        evaluates ∫ (wₕ × uₕ) · Λn[i] dx for all i
-        and collects the values in a vector.
-        Args:
-            w (array): m-form dofs
-            u (array): k-form dofs
-        Returns:
-            array: ∫ (wₕ × uₕ) · Λn[i] dx for all i
-        """
-        return self.M @ self.projection(w, u)
-    def projection(self, w, u):
-        DF = jax.jacfwd(self.F)
-        w_h = DiscreteFunction(w, self.Λm, self.Em)
-        u_h = DiscreteFunction(u, self.Λk, self.Ek)
-        if self.Λn.k == 1 and self.Λm.k == 2 and self.Λk.k == 1:
-            def v(x):
-                G = DF(x).T @ DF(x) / jnp.linalg.det(DF(x))
-                return jnp.cross(G @ w_h(x), u_h(x))
-        elif self.Λn.k == 1 and self.Λm.k == 1 and self.Λk.k == 1:
-            def v(x):
-                return jnp.cross(w_h(x), u_h(x))
-        elif self.Λn.k == 2 and self.Λm.k == 1 and self.Λk.k == 1:
-            def v(x):
-                G = DF(x).T @ DF(x) / jnp.linalg.det(DF(x))
-                return G @ jnp.cross(w_h(x), u_h(x))
-        elif self.Λn.k == 2 and self.Λm.k == 2 and self.Λk.k == 1:
-            def v(x):
-                G = DF(x).T @ DF(x) / jnp.linalg.det(DF(x))
-                return G @ jnp.cross(G @ w_h(x), u_h(x))
-        elif self.Λn.k == 1 and self.Λm.k == 2 and self.Λk.k == 2:
-            def v(x):
-                G = DF(x).T @ DF(x)
-                return inv33(G) @ jnp.cross(w_h(x), u_h(x))
-        elif self.Λn.k == 2 and self.Λm.k == 1 and self.Λk.k == 2:
-            def v(x):
-                G = DF(x).T @ DF(x) / jnp.linalg.det(DF(x))
-                return G @ jnp.cross(w_h(x), G @ u_h(x))
-        elif self.Λn.k == 2 and self.Λm.k == 2 and self.Λk.k == 2:
-            def v(x):
-                return jnp.cross(w_h(x), u_h(x)) / jnp.linalg.det(DF(x))
-        else:
-            raise ValueError("Not yet implemented")
-        # Compute projections
-        vjk = jax.vmap(v)(self.Q.x)  # n_q x d
-        Λijk = jax.vmap(jax.vmap(self.Λn, (0, None)), (None, 0))(
-            self.Q.x, self.Λn.ns)  # n x n_q x d
-        wj = self.Q.w
-        return jnp.einsum("ijk,jk,j->i", Λijk, vjk, wj)
-
-=======
     def vectorfield_projection(self, v):
         """
         Project to a vector field.
 
         Args:
             v (callable): vector field to project - in physical coordinates
->>>>>>> 579c75ca
 
         Returns:
             array: Projection coefficients for the vector field
