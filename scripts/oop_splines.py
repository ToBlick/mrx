--- conflicted
+++ resolved
@@ -72,20 +72,6 @@
 # Create spline basis and its derivative
 s = SplineBasis(ns[1], ps[1], 'periodic', T)
 d = DerivativeSpline(s)
-<<<<<<< HEAD
-x = jnp.linspace(0, 1, 1000)
-
-# %%
-plt.plot(x, jax.vmap(lambda x: s(float(x), 0))(x))
-# %%
-plt.plot(x, jax.vmap(lambda x: d(float(x), 0))(x))
-# %%
-for i in range(ns[1]):
-    plt.plot(x, jax.vmap(lambda x: s(float(x), i))(x))
-for i in range(ns[1]):
-    plt.plot(x, jax.vmap(lambda x: d(float(x), i))(x))
-
-=======
 x = jnp.linspace(0, 1, 1000)  # Points for visualization
 
 # Plot basis functions
@@ -111,7 +97,6 @@
 plt.xlabel('x')
 plt.ylabel('Value')
 plt.savefig(output_dir / 'all_basis_functions.png')
->>>>>>> b05798c0
 
 plt.figure(figsize=(12, 6))
 for i in range(ns[1]):
@@ -206,8 +191,6 @@
 def l2_product(f: Callable[[jnp.ndarray], jnp.ndarray],
                g: Callable[[jnp.ndarray], jnp.ndarray],
                Q: Any) -> jnp.ndarray:
-<<<<<<< HEAD
-=======
     """Compute the L2 inner product of two functions.
 
     Args:
@@ -217,7 +200,6 @@
     Returns:
         The L2 inner product (f,g)
     """
->>>>>>> b05798c0
     return jnp.einsum("ij,ij,i->", jax.vmap(f)(Q.x), jax.vmap(g)(Q.x), Q.w)
 
 
@@ -244,8 +226,6 @@
 
 
 def compute_f(x):
-<<<<<<< HEAD
-=======
     """Test function for scalar field.
 
     Args:
@@ -254,7 +234,6 @@
         Scalar value representing a test function with radial and angular dependence.
         The function vanishes at r=0 and r=1 and has sinusoidal variation in χ.
     """
->>>>>>> b05798c0
     r, χ, z = x
     return jnp.ones(1) * r**2 * jnp.sin(4 * jnp.pi * χ) * (1 - r)**2
 
@@ -266,24 +245,6 @@
 _z1_norm = jnp.linalg.norm(_z1, axis=2)
 plt.figure(figsize=(10, 8))
 plt.contourf(_y1, _y2, _z1_norm)
-<<<<<<< HEAD
-plt.colorbar()
-
-# %%
-f_hat = jnp.linalg.solve(M0, P0(compute_f))
-f_h = DiscreteFunction(f_hat, Λ0, E0)
-def compute_f_error(x): return compute_f(x) - f_h(x)
-
-
-(l2_product(compute_f_error, compute_f_error, Q) / l2_product(compute_f, compute_f, Q))**0.5
-
-# %%
-A = grad(compute_f)
-F_A = Pullback(A, F, 1)
-A_hat = jnp.linalg.solve(M1, P1(A))
-A_h = DiscreteFunction(A_hat, Λ1, E1)
-def compute_A_error(x): return A(x) - A_h(x)
-=======
 plt.colorbar(label='Magnitude')
 plt.title('Discrete Scalar Field')
 plt.xlabel('R')
@@ -316,20 +277,10 @@
 A_hat = jnp.linalg.solve(M1, P1(A))  # L2 projection of gradient
 A_h = DiscreteFunction(A_hat, Λ1, E1)  # Discrete gradient field
 
->>>>>>> b05798c0
 
 def compute_A_error(x):
     """Compute pointwise error between exact and discrete gradient fields.
 
-<<<<<<< HEAD
-(l2_product(compute_A_error, compute_A_error, Q) / l2_product(A, A, Q))**0.5
-
-# %%
-## Exact gradient
-grad_fh = jax.grad(lambda x: (f_h)(x).sum())
-grad_f_hat = jnp.linalg.solve(M1, P1(grad_fh))
-gradf_h = DiscreteFunction(grad_f_hat, Λ1, E1)
-=======
     Args:
         x: Coordinate point
     Returns:
@@ -341,21 +292,12 @@
 # Compute relative L2 error for gradient field
 gradient_error = (l2_product(compute_A_error, compute_A_error, Q) /
                   l2_product(A, A, Q))**0.5
->>>>>>> b05798c0
 
 # Compute discrete gradient and compare with exact gradient
 grad_fh = jax.grad(lambda x: (f_h)(x).sum())  # Gradient of discrete function
 grad_f_hat = jnp.linalg.solve(M1, P1(grad_fh))  # Project discrete gradient
 gradf_h = DiscreteFunction(grad_f_hat, Λ1, E1)  # Create discrete gradient field
 
-<<<<<<< HEAD
-def compute_error_1(x: jnp.ndarray) -> jnp.ndarray:
-    return grad_fh(x) - gradf_h(x)
-
-
-(l2_product(compute_error_1, compute_error_1, Q) / l2_product(grad_fh, grad_fh, Q))**0.5
-=======
->>>>>>> b05798c0
 
 def compute_error_1(x: jnp.ndarray) -> jnp.ndarray:
     """Compute error between discrete gradient and gradient of discrete function.
@@ -454,31 +396,6 @@
 plt.legend()
 plt.savefig(output_dir / 'two_form_comparison.png')
 
-<<<<<<< HEAD
-curl_Ah = curl(A_h)
-curl_A_hat = jnp.linalg.solve(M2, P2(curl_Ah))
-curlA_h = DiscreteFunction(curl_A_hat, Λ2, E2)
-
-
-def compute_error_2(x: jnp.ndarray) -> jnp.ndarray:
-    return curl(A)(x) - curl(A_h)(x)
-
-
-(l2_product(compute_error_2, compute_error_2, Q) / l2_product(curl(A), curl(A), Q))**0.5
-
-# %%
-g = div(B)
-g = compute_f
-g_hat = jnp.linalg.solve(M3, P3(g))
-g_h = DiscreteFunction(g_hat, Λ3, E3)
-
-
-def compute_error_4(x: jnp.ndarray) -> jnp.ndarray:
-    return g(x) - g_h(x)
-
-
-(l2_product(compute_error_4, compute_error_4, Q) / l2_product(g, g, Q))**0.5
-=======
 # Compute curl of vector field
 curl_Ah = curl(A_h)  # Curl of discrete vector field
 curl_A_hat = jnp.linalg.solve(M2, P2(curl_Ah))  # Project curl
@@ -499,7 +416,6 @@
 # Compute relative L2 error for curl
 curl_error = (l2_product(compute_error_2, compute_error_2, Q) /
               l2_product(curl(A), curl(A), Q))**0.5
->>>>>>> b05798c0
 
 # Define and project a 3-form
 g = div(B)  # Divergence of 2-form field
@@ -536,56 +452,6 @@
 plt.contourf(_y1, _y2, _z1_norm.reshape(nx, nx))
 plt.colorbar(label='Discrete Field Magnitude')
 plt.contour(_y1, _y2, _z2_norm.reshape(nx, nx), colors='k')
-<<<<<<< HEAD
-
-# %%
-# exact divergence
-div_Bh = div(B_h)
-div_B_hat = jnp.linalg.solve(M3, P3(div_Bh))
-divB_h = DiscreteFunction(div_B_hat, Λ3, E3)
-
-
-def compute_error_3(x: jnp.ndarray) -> jnp.ndarray:
-    return div(A)(x) - div(A_h)(x)
-
-
-(l2_product(compute_error_3, compute_error_3, Q) / l2_product(div(A), div(A), Q))**0.5
-
-# %%
-# D0 = jnp.linalg.solve(M1, LazyDerivativeMatrix(Λ0, Λ1, Q, F, E0, E1).M)
-# D1 = jnp.linalg.solve(M2, LazyDerivativeMatrix(Λ1, Λ2, Q, F, E1, E2).M)
-# D2 = jnp.linalg.solve(M3, LazyDerivativeMatrix(Λ2, Λ3, Q, F, E2, E3).M)
-
-# %%
-# M03 = LazyProjectionMatrix(Λ0, Λ3, Q, F, E0, E3).M.T
-# M12 = LazyProjectionMatrix(Λ1, Λ2, Q, F, E1, E2).M.T
-
-# # %%
-# 𝚷30 = jnp.linalg.solve(M3, M03.T)
-# 𝚷03 = jnp.linalg.solve(M0, M03)
-# 𝚷21 = jnp.linalg.solve(M2, M12.T)
-# 𝚷12 = jnp.linalg.solve(M1, M12)
-
-# # %%
-# 𝚷f_hat = 𝚷03 @ 𝚷30 @ f_hat
-# ((𝚷f_hat - f_hat) @ M0 @ (𝚷f_hat - f_hat) / (f_hat @ M0 @ f_hat))**0.5
-# # %%
-# 𝚷A_hat = 𝚷12 @ 𝚷21 @ A_hat
-# ((𝚷A_hat - A_hat) @ M1 @ (𝚷A_hat - A_hat) / (A_hat @ M1 @ A_hat))**0.5
-# # %%
-# 𝚷B_hat = 𝚷21 @ 𝚷12 @ B_hat
-# ((𝚷B_hat - B_hat) @ M2 @ (𝚷B_hat - B_hat) / (B_hat @ M2 @ B_hat))**0.5
-# # %%
-# 𝚷g_hat = 𝚷30 @ 𝚷03 @ g_hat
-# ((𝚷g_hat - g_hat) @ M3 @ (𝚷g_hat - g_hat) / (g_hat @ M3 @ g_hat))**0.5
-
-# # %%
-# jnp.max(D1 @ jnp.linalg.solve(M1, D0)), \
-# jnp.max(D2 @ jnp.linalg.solve(M2, D1))
-
-
-# %%
-=======
 plt.title('Comparison of Exact and Discrete 3-Form Fields')
 plt.xlabel('R')
 plt.ylabel('Y')
@@ -625,7 +491,6 @@
 print(f"Divergence L2 error: {div_error:.2e}")
 
 plt.figure(figsize=(10, 8))
->>>>>>> b05798c0
 plt.scatter(R_hat, Y_hat, s=5)
 plt.scatter([τ + R0, R0 - τ/2, R0 - τ/2], [0, Y0 + jnp.sqrt(3) * τ/2, Y0 - jnp.sqrt(3) * τ/2], s=10, c='k')
 plt.plot([τ + R0, R0 - τ/2, R0 - τ/2, τ + R0],
@@ -652,25 +517,16 @@
 def test_function(x: jnp.ndarray) -> jnp.ndarray:
     """Test function for numerical integration.
 
-<<<<<<< HEAD
-def test_function(x: jnp.ndarray) -> jnp.ndarray:
-=======
     Args:
         x: Array of coordinates
     Returns:
         Function value at x
     """
->>>>>>> b05798c0
     return jnp.ones(1) * jnp.sqrt(2 * x[0]**3 * jnp.sin(jnp.pi * x[1]) * jnp.pi)
 
 
 print(jnp.einsum("ij,ij,i->", jax.vmap(test_function)(Q.x), jax.vmap(test_function)(Q.x), Q.w))
 
-<<<<<<< HEAD
-# %%
-
-=======
->>>>>>> b05798c0
 
 @jax.jit
 def get_err():
