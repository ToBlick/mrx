--- conflicted
+++ resolved
@@ -16,23 +16,12 @@
 ps = (3, 3, 1)
 types = ('periodic', 'periodic', 'constant')
 
-<<<<<<< HEAD
-Λ0 = DifferentialForm(0, ns, ps, types)  # functions in H1
-Λ1 = DifferentialForm(1, ns, ps, types)  # vector fields in H(curl)
-Λ2 = DifferentialForm(2, ns, ps, types)  # vector fields in H(div)
-Λ3 = DifferentialForm(3, ns, ps, types)  # densities in L2
-Q = QuadratureRule(Λ0, 10)              # Quadrature
-def F(x): return x                         # identity mapping
-
-
-=======
 Λ0 = DifferentialForm(0, ns, ps, types) # functions in H1
 Λ1 = DifferentialForm(1, ns, ps, types) # vector fields in H(curl)
 Λ2 = DifferentialForm(2, ns, ps, types) # vector fields in H(div)
 Λ3 = DifferentialForm(3, ns, ps, types) # densities in L2
 Q = QuadratureRule(Λ0, 3)              # Quadrature
 F = lambda x: x                         # identity mapping
->>>>>>> 5a01783d
 # %%
 M0, M1, M2, M3 = [LazyMassMatrix(Λ, Q).M
                   for Λ in [Λ0, Λ1, Λ2, Λ3]]                  # assembled mass matries
@@ -118,16 +107,10 @@
 
 
 @jax.jit
-<<<<<<< HEAD
-def _perturb_B_hat(B_guess, B_hat_0, dt):
-    H_hat = jnp.linalg.solve(M1, M12 @ (B_guess + B_hat_0)/2)  # H = Proj(B)
-    H_h = DiscreteFunction(H_hat, Λ1)
-=======
 def _perturb_B_hat(B_guess, B_hat_0, dt, u_hat):
     H_hat = jnp.linalg.solve(M1, M12 @ (B_guess + B_hat_0)/2) # H = Proj(B)
     H_h = DiscreteFunction(H_hat, Λ1)
            
->>>>>>> 5a01783d
     u_h = DiscreteFunction(u_hat, Λ2)
     E_hat = jnp.linalg.solve(M1, Pc(H_h, u_h))          # E = u x H
     ẟB_hat = jnp.linalg.solve(M2, D1 @ E_hat)           # ẟB = curl E
@@ -149,12 +132,6 @@
     B_hat = jax.lax.while_loop(cond_fun, body_fun, B_hat_0)
     return B_hat
 
-<<<<<<< HEAD
-# %%
-
-
-=======
->>>>>>> 5a01783d
 @jax.jit
 def f(B_hat, key):
     B_hat = perturb_B_hat(B_hat, 1e-4, key)
@@ -202,17 +179,11 @@
 plt.legend()
 
 # %%
-<<<<<<< HEAD
-
-
-def ẟB_hat(B_guess, B_hat_0, dt):
-=======
 b = 0.0
 dt = 1e-5
 
 @jax.jit
 def ẟB_hat(B_guess, B_hat_0, u_hat_0):
->>>>>>> 5a01783d
     H_hat = jnp.linalg.solve(M1, M12 @ (B_guess + B_hat_0)/2)  # H = Proj(B)
     J_hat = jnp.linalg.solve(M1, D1.T @ (B_guess + B_hat_0)/2)  # J = curl H
     J_h = DiscreteFunction(J_hat, Λ1)
@@ -221,13 +192,10 @@
     def JcrossH(x):
         return jnp.cross(J_h(x), H_h(x))
     u_hat = jnp.linalg.solve(M2, P2(JcrossH))           # u = J x H
-<<<<<<< HEAD
-=======
     if b != 0:
         F_1 = u_hat @ M2 @ u_hat
         F_0 = u_hat_0 @ M2 @ u_hat_0
         u_hat += b * F_1/F_0 * u_hat_0
->>>>>>> 5a01783d
     u_h = DiscreteFunction(u_hat, Λ2)
     E_hat = jnp.linalg.solve(M1, Pc(H_h, u_h))          # E = u x H
     ẟB_hat = jnp.linalg.solve(M2, D1 @ E_hat)           # ẟB = curl E
@@ -235,30 +203,10 @@
     B_diff = B_hat_1 - B_guess
     return B_diff
 
-<<<<<<< HEAD
-
-def force_residual(B_hat):
-    H_hat = jnp.linalg.solve(M1, M12 @ B_hat)
-    J_hat = jnp.linalg.solve(M1, D1.T @ B_hat)
-    J_h = DiscreteFunction(J_hat, Λ1)
-    H_h = DiscreteFunction(H_hat, Λ1)
-
-    def JcrossH(x):
-        return jnp.cross(J_h(x), H_h(x))
-    u_hat = jnp.linalg.solve(M2, P2(JcrossH))           # u = J x H
-    return (u_hat @ M2 @ u_hat)**0.5
-
-
-def update_B_hat(B_hat_0, dt):
-    def ẟB(B_guess):
-        return ẟB_hat(B_guess, B_hat_0, dt)
-
-=======
 @jax.jit
 def update_B_hat(B_hat_0, u_hat_0):
     def ẟB(B_guess):
         return ẟB_hat(B_guess, B_hat_0, u_hat_0)
->>>>>>> 5a01783d
     def cond_fun(B_guess):
         B_diff = ẟB(B_guess)
         err = (B_diff @ M2 @ B_diff)**0.5
@@ -285,17 +233,10 @@
     
     helicity = (C_inv @ D1.T @ B_hat) @ M12 @ B_hat
     energy = B_hat @ M2 @ B_hat / 2
-<<<<<<< HEAD
-    divB = ((D2 @ B_hat) @ jnp.linalg.solve(M3, D2 @ B_hat))**0.5
-    force = force_residual(B_hat)
-    dt = 1e-4 / force
-
-=======
     divB = divergence_residual(B_hat)
     normF = force_residual(B_hat)
     
     jax.debug.print("Iteration: {i}", i=i)
->>>>>>> 5a01783d
     jax.debug.print("Energy: {energy}", energy=energy)
     # jax.debug.print("Helicity: {helicity}", helicity=helicity)
     # jax.debug.print("Div B: {divB}", divB=divB)
