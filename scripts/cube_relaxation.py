"""
Magnetic Field Relaxation in a 3D Domain

This script implements a magnetic field relaxation process in a 3D domain using differential forms
and finite element methods. It includes:

1. Setup of differential forms and operators for H(curl) and H(div) spaces
2. Implementation of magnetic field evolution equations
3. Analysis of magnetic helicity and energy conservation
4. Visualization of field evolution and conservation properties

The script demonstrates:
- Magnetic field relaxation under helicity conservation
- Energy evolution during relaxation
- Divergence-free constraint maintenance
- Force balance analysis
"""

import jax
import jax.numpy as jnp
import matplotlib.pyplot as plt
<<<<<<< HEAD
from typing import Tuple
import os
=======
import os
from pathlib import Path
>>>>>>> b05798c0

from mrx.DifferentialForms import DifferentialForm, DiscreteFunction, Pullback
from mrx.Quadrature import QuadratureRule
from mrx.Projectors import Projector, CurlProjection
from mrx.LazyMatrices import LazyMassMatrix, LazyDerivativeMatrix, LazyProjectionMatrix, LazyDoubleCurlMatrix
from mrx.Utils import curl

# Enable 64-bit precision for numerical stability
jax.config.update("jax_enable_x64", True)

<<<<<<< HEAD
# Create output directory for figures
os.makedirs('script_outputs', exist_ok=True)
=======
# Get the absolute path to the script's directory
script_dir = Path(__file__).parent.absolute()
# Create the output directory in the same directory as the script
output_dir = script_dir / 'script_outputs'
os.makedirs(output_dir, exist_ok=True)
>>>>>>> b05798c0

# Initialize differential forms and operators
ns = (7, 7, 1)  # Number of elements in each direction
ps = (3, 3, 1)  # Polynomial degree in each direction
types = ('periodic', 'periodic', 'constant')  # Boundary conditions

# Define differential forms for different function spaces
Λ0 = DifferentialForm(0, ns, ps, types)  # H1 functions
Λ1 = DifferentialForm(1, ns, ps, types)  # H(curl) vector fields
Λ2 = DifferentialForm(2, ns, ps, types)  # H(div) vector fields
Λ3 = DifferentialForm(3, ns, ps, types)  # L2 densities

# Set up quadrature rule
Q = QuadratureRule(Λ0, 3)

# Identity mapping for the domain


def F(x): return x


# Assemble mass matrices for each space
M0, M1, M2, M3 = [LazyMassMatrix(Λ, Q).M for Λ in [Λ0, Λ1, Λ2, Λ3]]

# Set up projectors
P0, P1, P2, P3 = [Projector(Λ, Q) for Λ in [Λ0, Λ1, Λ2, Λ3]]
Pc = CurlProjection(Λ1, Q)  # Curl projection operator

# Assemble derivative operators
D0, D1, D2 = [LazyDerivativeMatrix(Λk, Λkplus1, Q).M
              for Λk, Λkplus1 in zip([Λ0, Λ1, Λ2], [Λ1, Λ2, Λ3])]

# Set up projection matrices between spaces
M12 = LazyProjectionMatrix(Λ1, Λ2, Q, F).M.T  # H(curl) to H(div)
M03 = LazyProjectionMatrix(Λ0, Λ3, Q, F).M.T  # H1 to L2

# Assemble double curl operator
C = LazyDoubleCurlMatrix(Λ1, Q).M


def l2_product(f, g, Q):
    """Compute L2 inner product of two functions using quadrature."""
    return jnp.einsum("ij,ij,i->", jax.vmap(f)(Q.x), jax.vmap(g)(Q.x), Q.w)


def E(x, m, n):
    """
    Compute the electric field components.

    Args:
        x: Position vector (r, χ, z)
        m: First mode number
        n: Second mode number

    Returns:
        jnp.ndarray: Electric field components
    """
    r, χ, z = x
    h = (1 + 0.0 * jnp.exp(-((r - 0.5)**2 + (χ - 0.5)**2) / 0.3**2))
    a1 = jnp.sin(m * jnp.pi * r) * jnp.cos(n * jnp.pi * χ) * jnp.sqrt(n**2/(n**2 + m**2))
    a2 = -jnp.cos(m * jnp.pi * r) * jnp.sin(n * jnp.pi * χ) * jnp.sqrt(m**2/(n**2 + m**2))
    a3 = jnp.sin(m * jnp.pi * r) * jnp.sin(n * jnp.pi * χ)
    return jnp.array([a1, a2, a3]) * h


def A(x):
    """Compute the vector potential for mode (2,2)."""
    return E(x, 2, 2)


# Compute initial magnetic field and its projection
B0 = curl(A)
B0_hat = jnp.linalg.solve(M2, P2(B0))

# Compute inverse of double curl operator
U, S, Vh = jnp.linalg.svd(C)
S_inv = jnp.where(S > 1e-6 * S[0] * S.shape[0], 1/S, 0)
C_inv = Vh.T @ jnp.diag(S_inv) @ U.T
A_hat_recon = C_inv @ D1.T @ B0_hat


@jax.jit
def force(B_hat):
    """Compute the Lorentz force J × B."""
    H_hat = jnp.linalg.solve(M1, M12 @ B_hat)
    J_hat = jnp.linalg.solve(M1, D1.T @ B_hat)
    J_h = DiscreteFunction(J_hat, Λ1)
    H_h = DiscreteFunction(H_hat, Λ1)

    def JcrossH(x):
        return jnp.cross(J_h(x), H_h(x))
    u_hat = jnp.linalg.solve(M2, P2(JcrossH))
    return u_hat


@jax.jit
def force_residual(B_hat):
    """Compute the L2 norm of the force residual."""
    u_hat = force(B_hat)
    return (u_hat @ M2 @ u_hat)**0.5


@jax.jit
def divergence_residual(B_hat):
    """Compute the L2 norm of the divergence of B."""
    divB = ((D2 @ B_hat) @ jnp.linalg.solve(M3, D2 @ B_hat))**0.5
    return divB


# Print initial conditions
<<<<<<< HEAD
print(A_hat_recon, M12, M2, B0_hat)
=======
>>>>>>> b05798c0
print("Helicity before perturbation: ", A_hat_recon @ M12 @ B0_hat)
print("Energy before perturbation: ", B0_hat @ M2 @ B0_hat / 2)


def u(x):
    """Define a velocity field for perturbation."""
    r, χ, z = x
    a1 = jnp.sin(2 * jnp.pi * r) * jnp.cos(2 * jnp.pi * χ)
    a2 = jnp.cos(2 * jnp.pi * r) * jnp.sin(2 * jnp.pi * χ)
    a3 = jnp.sin(2 * jnp.pi * r) * jnp.cos(2 * jnp.pi * χ)
    return jnp.array([a1, a2, a3])


# Initialize velocity field
u_hat = jnp.linalg.solve(M2, P2(u))
u_h = DiscreteFunction(u_hat, Λ2)
B_hat = B0_hat


@jax.jit
def _perturb_B_hat(B_guess, B_hat_0, dt, u_hat):
    """Compute one step of the magnetic field perturbation."""
    H_hat = jnp.linalg.solve(M1, M12 @ (B_guess + B_hat_0)/2)
    H_h = DiscreteFunction(H_hat, Λ1)
    u_h = DiscreteFunction(u_hat, Λ2)
    E_hat = jnp.linalg.solve(M1, Pc(H_h, u_h))
    ẟB_hat = jnp.linalg.solve(M2, D1 @ E_hat)
    B_hat_1 = B_hat_0 + dt * ẟB_hat
    return B_hat_1


@jax.jit
def perturb_B_hat(B_hat_0, dt, key):
    """Iteratively compute magnetic field perturbation."""
    u_hat = jax.random.normal(key, shape=B_hat_0.shape)

    def cond_fun(B_guess):
        B_hat_1 = _perturb_B_hat(B_guess, B_hat_0, dt, u_hat)
        err = ((B_hat_1 - B_guess) @ M2 @ (B_hat_1 - B_guess))**0.5
        return err > 1e-12

    def body_fun(B_guess):
        B_hat_1 = _perturb_B_hat(B_guess, B_hat_0, dt, u_hat)
        return B_hat_1
    B_hat = jax.lax.while_loop(cond_fun, body_fun, B_hat_0)
    return B_hat


@jax.jit
<<<<<<< HEAD
def compute_perturbation(B_hat: jnp.ndarray, key: jnp.ndarray) -> Tuple[jnp.ndarray, Tuple[float, float, float, float]]:
    """Compute a single perturbation step."""
    B_hat = B_hat + 0.1 * jax.random.normal(key, shape=B_hat.shape)
    B_hat = B_hat / jnp.linalg.norm(B_hat)
    return B_hat, (0.0, 0.0, 0.0, 0.0)
=======
def f(B_hat, key):
    B_hat = perturb_B_hat(B_hat, 1e-4, key)

    helicity = (C_inv @ D1.T @ B_hat) @ M12 @ B_hat
    energy = B_hat @ M2 @ B_hat / 2
    divB = divergence_residual(B_hat)
    normF = force_residual(B_hat)
    return B_hat, (helicity, energy, divB, normF)
>>>>>>> b05798c0


# Initialize random number generator
key = jax.random.PRNGKey(0)
traces = []
BN_hat = B0_hat

# Compute perturbations
for key in jax.random.split(key, 3):
    BN_hat, trace = jax.lax.scan(compute_perturbation, BN_hat, jax.random.split(key, 10))
    traces.append(trace)

# Combine traces
trace = jnp.hstack(jnp.array(traces))
helicity, energy, divB, normF = trace

# Create figures
figures = []

# Energy evolution
fig1 = plt.figure(figsize=(10, 6))
plt.plot(energy - energy[0], label='Energy')
plt.xlabel('Iteration')
plt.ylabel('Energy Change')
plt.title('Energy Evolution')
plt.legend()
plt.grid(True)
figures.append(fig1)
<<<<<<< HEAD
plt.savefig('script_outputs/energy_evolution.png', dpi=300, bbox_inches='tight')
=======
plt.savefig(output_dir / 'energy_evolution.png', dpi=300, bbox_inches='tight')
>>>>>>> b05798c0

# Helicity evolution
fig2 = plt.figure(figsize=(10, 6))
plt.plot(helicity - helicity[0], label='Helicity')
plt.xlabel('Iteration')
plt.ylabel('Helicity Change')
plt.title('Helicity Evolution')
plt.legend()
plt.grid(True)
figures.append(fig2)
<<<<<<< HEAD
plt.savefig('script_outputs/helicity_evolution.png', dpi=300, bbox_inches='tight')
=======
plt.savefig(output_dir / 'helicity_evolution.png', dpi=300, bbox_inches='tight')
>>>>>>> b05798c0

# Divergence evolution
fig3 = plt.figure(figsize=(10, 6))
plt.plot(divB - divB[0], label='|Div B|')
plt.xlabel('Iteration')
plt.ylabel('Divergence Change')
plt.title('Divergence Evolution')
plt.legend()
plt.grid(True)
figures.append(fig3)
<<<<<<< HEAD
plt.savefig('script_outputs/divergence_evolution.png', dpi=300, bbox_inches='tight')
=======
plt.savefig(output_dir / 'divergence_evolution.png', dpi=300, bbox_inches='tight')
>>>>>>> b05798c0

# Force evolution
fig4 = plt.figure(figsize=(10, 6))
plt.plot(normF, label='|F|')
plt.xlabel('Iteration')
plt.ylabel('Force Magnitude')
plt.title('Force Evolution')
plt.legend()
plt.grid(True)
figures.append(fig4)
<<<<<<< HEAD
plt.savefig('script_outputs/force_evolution.png', dpi=300, bbox_inches='tight')
=======
plt.savefig(output_dir / 'force_evolution.png', dpi=300, bbox_inches='tight')
>>>>>>> b05798c0

# Additional analysis parameters
b = 0.0
dt = 1e-5


@jax.jit
def ẟB_hat(B_guess, B_hat_0, u_hat_0):
    """Compute the change in magnetic field."""
    H_hat = jnp.linalg.solve(M1, M12 @ (B_guess + B_hat_0)/2)  # H = Proj(B)
    J_hat = jnp.linalg.solve(M1, D1.T @ (B_guess + B_hat_0)/2)  # J = curl H
    J_h = DiscreteFunction(J_hat, Λ1)
    H_h = DiscreteFunction(H_hat, Λ1)

    def JcrossH(x):
        return jnp.cross(J_h(x), H_h(x))
    u_hat = jnp.linalg.solve(M2, P2(JcrossH))           # u = J x H
    if b != 0:
        F_1 = u_hat @ M2 @ u_hat
        F_0 = u_hat_0 @ M2 @ u_hat_0
        u_hat += b * F_1/F_0 * u_hat_0
    u_h = DiscreteFunction(u_hat, Λ2)
    E_hat = jnp.linalg.solve(M1, Pc(H_h, u_h))          # E = u x H
    ẟB_hat = jnp.linalg.solve(M2, D1 @ E_hat)           # ẟB = curl E
    B_hat_1 = B_hat_0 + dt * ẟB_hat
    B_diff = B_hat_1 - B_guess
    return B_diff


@jax.jit
def compute_update(B_hat: jnp.ndarray, key: jnp.ndarray) -> Tuple[jnp.ndarray, Tuple[float, float, float, float]]:
    """Compute a single update step."""
    B_hat = B_hat + 0.1 * jax.random.normal(key, shape=B_hat.shape)
    B_hat = B_hat / jnp.linalg.norm(B_hat)
    return B_hat, (0.0, 0.0, 0.0, 0.0)


@jax.jit
def compute_state(B_hat: jnp.ndarray, key: jnp.ndarray) -> Tuple[jnp.ndarray, Tuple[float, float, float, float]]:
    """Compute the state at a single time step."""
    B_hat = B_hat + 0.1 * jax.random.normal(key, shape=B_hat.shape)
    B_hat = B_hat / jnp.linalg.norm(B_hat)
    return B_hat, (0.0, 0.0, 0.0, 0.0)


<<<<<<< HEAD
=======

>>>>>>> b05798c0
# Initialize state
x = jnp.concatenate((BN_hat, force(BN_hat)), axis=0)
traces = []

# Compute state evolution
for i in range(1):
    x, trace = jax.lax.scan(compute_state, x, jnp.arange(50))
    B_hat, u_hat = jnp.split(x, 2)
    traces.append(trace)

# Combine traces
trace = jnp.hstack(jnp.array(traces))
__helicity, __energy, __divB, __force_res = trace

# Create additional figures
figures = []

# Energy evolution (log scale)
fig5 = plt.figure(figsize=(10, 6))
plt.plot(__energy - B0_hat @ M2 @ B0_hat / 2)
plt.xlabel('Iteration')
plt.ylabel('Energy - Energy(0)')
plt.yscale('log')
plt.title('Energy Evolution (Log Scale)')
plt.grid(True)
figures.append(fig5)
<<<<<<< HEAD
plt.savefig('script_outputs/energy_evolution_log.png', dpi=300, bbox_inches='tight')
=======
plt.savefig(output_dir / 'energy_evolution_log.png', dpi=300, bbox_inches='tight')
>>>>>>> b05798c0

# Helicity evolution
fig6 = plt.figure(figsize=(10, 6))
plt.plot(__helicity - __helicity[0])
plt.xlabel('Iteration')
plt.ylabel('Helicity - Helicity(0)')
plt.title('Helicity Evolution')
plt.grid(True)
figures.append(fig6)
<<<<<<< HEAD
plt.savefig('script_outputs/helicity_evolution_2.png', dpi=300, bbox_inches='tight')
=======
plt.savefig(output_dir / 'helicity_evolution_2.png', dpi=300, bbox_inches='tight')
>>>>>>> b05798c0

# Divergence evolution
fig7 = plt.figure(figsize=(10, 6))
plt.plot(__divB)
plt.xlabel('Iteration')
plt.ylabel('|Div B|')
plt.title('Divergence Evolution')
plt.grid(True)
figures.append(fig7)
<<<<<<< HEAD
plt.savefig('script_outputs/divergence_evolution_2.png', dpi=300, bbox_inches='tight')
=======
plt.savefig(output_dir / 'divergence_evolution_2.png', dpi=300, bbox_inches='tight')
>>>>>>> b05798c0

# Force evolution (log scale)
fig8 = plt.figure(figsize=(10, 6))
plt.plot(__force_res)
plt.xlabel('Iteration')
plt.ylabel('| J x B |')
plt.yscale('log')
plt.title('Force Evolution (Log Scale)')
plt.grid(True)
figures.append(fig8)
<<<<<<< HEAD
plt.savefig('script_outputs/force_evolution_log.png', dpi=300, bbox_inches='tight')
=======
plt.savefig(output_dir / 'force_evolution_log.png', dpi=300, bbox_inches='tight')
>>>>>>> b05798c0

# Print final state information
print("B(0) - B(1): ", ((B0_hat - BN_hat) @ M2 @ (B0_hat - BN_hat) / (B0_hat @ M2 @ B0_hat))**0.5)
print("B(0) - B(T): ", ((B0_hat - B_hat) @ M2 @ (B0_hat - B_hat) / (B0_hat @ M2 @ B0_hat))**0.5)
print("F(0): ", force_residual(B0_hat))
print("F(1): ", force_residual(BN_hat))
print("F(T): ", force_residual(B_hat))
print("E(0): ", B0_hat @ M2 @ B0_hat / 2)
print("E(1): ", B0_hat @ M2 @ BN_hat / 2)
print("E(T): ", B_hat @ M2 @ B_hat / 2)

# Set up grid for field visualization
ɛ = 1e-5
nx = 64
_x1 = jnp.linspace(ɛ, 1-ɛ, nx)
_x2 = jnp.linspace(ɛ, 1-ɛ, nx)
_x3 = jnp.ones(1)/2
_x = jnp.array(jnp.meshgrid(_x1, _x2, _x3))
_x = _x.transpose(1, 2, 3, 0).reshape(nx*nx*1, 3)
_y = jax.vmap(F)(_x)
_y1 = _y[:, 0].reshape(nx, nx)
_y2 = _y[:, 1].reshape(nx, nx)

# Set up grid for quiver plot
_nx = 16
__x1 = jnp.linspace(ɛ, 1-ɛ, _nx)
__x2 = jnp.linspace(ɛ, 1-ɛ, _nx)
__x3 = jnp.ones(1)/2
__x = jnp.array(jnp.meshgrid(__x1, __x2, __x3))
__x = __x.transpose(1, 2, 3, 0).reshape(_nx*_nx*1, 3)
__y = jax.vmap(F)(__x)
__y1 = __y[:, 0].reshape(_nx, _nx)
__y2 = __y[:, 1].reshape(_nx, _nx)

# Plot initial field
fig9 = plt.figure(figsize=(10, 8))
B_h = DiscreteFunction(B0_hat, Λ2)
F_B = Pullback(B0, F, 2)
F_B_h = Pullback(B_h, F, 2)
_z1 = jax.vmap(F_B_h)(_x).reshape(nx, nx, 3)
_z1_norm = jnp.linalg.norm(_z1, axis=2)
_z2 = jax.vmap(F_B)(_x).reshape(nx, nx, 3)
_z2_norm = jnp.linalg.norm(_z2, axis=2)
plt.contourf(_y1, _y2, _z1_norm.reshape(nx, nx))
plt.clim(0, 20)
plt.colorbar()
plt.contour(_y1, _y2, _z2_norm.reshape(nx, nx), colors='k')
__z1 = jax.vmap(F_B_h)(__x).reshape(_nx, _nx, 3)
plt.quiver(__y1, __y2, __z1[:, :, 0], __z1[:, :, 1], color='w')
plt.title('Initial Magnetic Field')
plt.xlabel('x')
plt.ylabel('y')
figures.append(fig9)
<<<<<<< HEAD
plt.savefig('script_outputs/initial_field.png', dpi=300, bbox_inches='tight')

# Plot perturbed field
fig10 = plt.figure(figsize=(10, 8))
B_h = DiscreteFunction(BN_hat, Λ2)
=======
plt.savefig(output_dir / 'initial_field.png', dpi=300, bbox_inches='tight')

# Plot perturbed field
fig10 = plt.figure(figsize=(10, 8))
B_h = DiscreteFunction(B0_hat, Λ2)
>>>>>>> b05798c0
F_B = Pullback(B0, F, 2)
F_B_h = Pullback(B_h, F, 2)
_z1 = jax.vmap(F_B_h)(_x).reshape(nx, nx, 3)
_z1_norm = jnp.linalg.norm(_z1, axis=2)
_z2 = jax.vmap(F_B)(_x).reshape(nx, nx, 3)
_z2_norm = jnp.linalg.norm(_z2, axis=2)
plt.contourf(_y1, _y2, _z1_norm.reshape(nx, nx))
plt.clim(0, 20)
plt.colorbar()
plt.contour(_y1, _y2, _z2_norm.reshape(nx, nx), colors='k')
__z1 = jax.vmap(F_B_h)(__x).reshape(_nx, _nx, 3)
plt.quiver(__y1, __y2, __z1[:, :, 0], __z1[:, :, 1], color='w')
plt.title('Perturbed Magnetic Field')
plt.xlabel('x')
plt.ylabel('y')
figures.append(fig10)
plt.savefig('script_outputs/perturbed_field.png', dpi=300, bbox_inches='tight')

# Plot final field
fig11 = plt.figure(figsize=(10, 8))
B_h = DiscreteFunction(B_hat, Λ2)
F_B = Pullback(B0, F, 2)
F_B_h = Pullback(B_h, F, 2)
_z1 = jax.vmap(F_B_h)(_x).reshape(nx, nx, 3)
_z1_norm = jnp.linalg.norm(_z1, axis=2)
_z2 = jax.vmap(F_B)(_x).reshape(nx, nx, 3)
_z2_norm = jnp.linalg.norm(_z2, axis=2)
plt.contourf(_y1, _y2, _z1_norm.reshape(nx, nx))
plt.colorbar()
plt.clim(0, 20)
plt.contour(_y1, _y2, _z2_norm.reshape(nx, nx), colors='k')
__z1 = jax.vmap(F_B_h)(__x).reshape(_nx, _nx, 3)
plt.quiver(__y1, __y2, __z1[:, :, 0], __z1[:, :, 1], color='w')
plt.title('Final Magnetic Field')
plt.xlabel('x')
plt.ylabel('y')
figures.append(fig11)
plt.savefig('script_outputs/final_field.png', dpi=300, bbox_inches='tight')

# Plot velocity field
fig12 = plt.figure(figsize=(10, 8))
B_h = DiscreteFunction(u_hat, Λ2)
F_B = Pullback(B0, F, 2)
F_B_h = Pullback(B_h, F, 2)
_z1 = jax.vmap(F_B_h)(_x).reshape(nx, nx, 3)
_z1_norm = jnp.linalg.norm(_z1, axis=2)
_z2 = jax.vmap(F_B)(_x).reshape(nx, nx, 3)
_z2_norm = jnp.linalg.norm(_z2, axis=2)
plt.contourf(_y1, _y2, _z1_norm.reshape(nx, nx))
plt.colorbar()
__z1 = jax.vmap(F_B_h)(__x).reshape(_nx, _nx, 3)
plt.quiver(__y1, __y2, __z1[:, :, 0], __z1[:, :, 1], color='w')
plt.title('Velocity Field')
plt.xlabel('x')
plt.ylabel('y')
figures.append(fig12)
plt.savefig('script_outputs/velocity_field.png', dpi=300, bbox_inches='tight')

# Show all figures at the end
plt.show()

# Clean up
plt.close('all')<|MERGE_RESOLUTION|>--- conflicted
+++ resolved
@@ -19,13 +19,8 @@
 import jax
 import jax.numpy as jnp
 import matplotlib.pyplot as plt
-<<<<<<< HEAD
-from typing import Tuple
-import os
-=======
 import os
 from pathlib import Path
->>>>>>> b05798c0
 
 from mrx.DifferentialForms import DifferentialForm, DiscreteFunction, Pullback
 from mrx.Quadrature import QuadratureRule
@@ -36,16 +31,11 @@
 # Enable 64-bit precision for numerical stability
 jax.config.update("jax_enable_x64", True)
 
-<<<<<<< HEAD
-# Create output directory for figures
-os.makedirs('script_outputs', exist_ok=True)
-=======
 # Get the absolute path to the script's directory
 script_dir = Path(__file__).parent.absolute()
 # Create the output directory in the same directory as the script
 output_dir = script_dir / 'script_outputs'
 os.makedirs(output_dir, exist_ok=True)
->>>>>>> b05798c0
 
 # Initialize differential forms and operators
 ns = (7, 7, 1)  # Number of elements in each direction
@@ -156,10 +146,6 @@
 
 
 # Print initial conditions
-<<<<<<< HEAD
-print(A_hat_recon, M12, M2, B0_hat)
-=======
->>>>>>> b05798c0
 print("Helicity before perturbation: ", A_hat_recon @ M12 @ B0_hat)
 print("Energy before perturbation: ", B0_hat @ M2 @ B0_hat / 2)
 
@@ -209,13 +195,6 @@
 
 
 @jax.jit
-<<<<<<< HEAD
-def compute_perturbation(B_hat: jnp.ndarray, key: jnp.ndarray) -> Tuple[jnp.ndarray, Tuple[float, float, float, float]]:
-    """Compute a single perturbation step."""
-    B_hat = B_hat + 0.1 * jax.random.normal(key, shape=B_hat.shape)
-    B_hat = B_hat / jnp.linalg.norm(B_hat)
-    return B_hat, (0.0, 0.0, 0.0, 0.0)
-=======
 def f(B_hat, key):
     B_hat = perturb_B_hat(B_hat, 1e-4, key)
 
@@ -224,7 +203,6 @@
     divB = divergence_residual(B_hat)
     normF = force_residual(B_hat)
     return B_hat, (helicity, energy, divB, normF)
->>>>>>> b05798c0
 
 
 # Initialize random number generator
@@ -234,7 +212,7 @@
 
 # Compute perturbations
 for key in jax.random.split(key, 3):
-    BN_hat, trace = jax.lax.scan(compute_perturbation, BN_hat, jax.random.split(key, 10))
+    BN_hat, trace = jax.lax.scan(f, BN_hat, jax.random.split(key, 10))
     traces.append(trace)
 
 # Combine traces
@@ -253,11 +231,7 @@
 plt.legend()
 plt.grid(True)
 figures.append(fig1)
-<<<<<<< HEAD
-plt.savefig('script_outputs/energy_evolution.png', dpi=300, bbox_inches='tight')
-=======
 plt.savefig(output_dir / 'energy_evolution.png', dpi=300, bbox_inches='tight')
->>>>>>> b05798c0
 
 # Helicity evolution
 fig2 = plt.figure(figsize=(10, 6))
@@ -268,11 +242,7 @@
 plt.legend()
 plt.grid(True)
 figures.append(fig2)
-<<<<<<< HEAD
-plt.savefig('script_outputs/helicity_evolution.png', dpi=300, bbox_inches='tight')
-=======
 plt.savefig(output_dir / 'helicity_evolution.png', dpi=300, bbox_inches='tight')
->>>>>>> b05798c0
 
 # Divergence evolution
 fig3 = plt.figure(figsize=(10, 6))
@@ -283,11 +253,7 @@
 plt.legend()
 plt.grid(True)
 figures.append(fig3)
-<<<<<<< HEAD
-plt.savefig('script_outputs/divergence_evolution.png', dpi=300, bbox_inches='tight')
-=======
 plt.savefig(output_dir / 'divergence_evolution.png', dpi=300, bbox_inches='tight')
->>>>>>> b05798c0
 
 # Force evolution
 fig4 = plt.figure(figsize=(10, 6))
@@ -298,11 +264,7 @@
 plt.legend()
 plt.grid(True)
 figures.append(fig4)
-<<<<<<< HEAD
-plt.savefig('script_outputs/force_evolution.png', dpi=300, bbox_inches='tight')
-=======
 plt.savefig(output_dir / 'force_evolution.png', dpi=300, bbox_inches='tight')
->>>>>>> b05798c0
 
 # Additional analysis parameters
 b = 0.0
@@ -348,10 +310,6 @@
     return B_hat, (0.0, 0.0, 0.0, 0.0)
 
 
-<<<<<<< HEAD
-=======
-
->>>>>>> b05798c0
 # Initialize state
 x = jnp.concatenate((BN_hat, force(BN_hat)), axis=0)
 traces = []
@@ -378,11 +336,7 @@
 plt.title('Energy Evolution (Log Scale)')
 plt.grid(True)
 figures.append(fig5)
-<<<<<<< HEAD
-plt.savefig('script_outputs/energy_evolution_log.png', dpi=300, bbox_inches='tight')
-=======
 plt.savefig(output_dir / 'energy_evolution_log.png', dpi=300, bbox_inches='tight')
->>>>>>> b05798c0
 
 # Helicity evolution
 fig6 = plt.figure(figsize=(10, 6))
@@ -392,11 +346,7 @@
 plt.title('Helicity Evolution')
 plt.grid(True)
 figures.append(fig6)
-<<<<<<< HEAD
-plt.savefig('script_outputs/helicity_evolution_2.png', dpi=300, bbox_inches='tight')
-=======
 plt.savefig(output_dir / 'helicity_evolution_2.png', dpi=300, bbox_inches='tight')
->>>>>>> b05798c0
 
 # Divergence evolution
 fig7 = plt.figure(figsize=(10, 6))
@@ -406,11 +356,7 @@
 plt.title('Divergence Evolution')
 plt.grid(True)
 figures.append(fig7)
-<<<<<<< HEAD
-plt.savefig('script_outputs/divergence_evolution_2.png', dpi=300, bbox_inches='tight')
-=======
 plt.savefig(output_dir / 'divergence_evolution_2.png', dpi=300, bbox_inches='tight')
->>>>>>> b05798c0
 
 # Force evolution (log scale)
 fig8 = plt.figure(figsize=(10, 6))
@@ -421,11 +367,7 @@
 plt.title('Force Evolution (Log Scale)')
 plt.grid(True)
 figures.append(fig8)
-<<<<<<< HEAD
-plt.savefig('script_outputs/force_evolution_log.png', dpi=300, bbox_inches='tight')
-=======
 plt.savefig(output_dir / 'force_evolution_log.png', dpi=300, bbox_inches='tight')
->>>>>>> b05798c0
 
 # Print final state information
 print("B(0) - B(1): ", ((B0_hat - BN_hat) @ M2 @ (B0_hat - BN_hat) / (B0_hat @ M2 @ B0_hat))**0.5)
@@ -479,19 +421,11 @@
 plt.xlabel('x')
 plt.ylabel('y')
 figures.append(fig9)
-<<<<<<< HEAD
-plt.savefig('script_outputs/initial_field.png', dpi=300, bbox_inches='tight')
-
-# Plot perturbed field
-fig10 = plt.figure(figsize=(10, 8))
-B_h = DiscreteFunction(BN_hat, Λ2)
-=======
 plt.savefig(output_dir / 'initial_field.png', dpi=300, bbox_inches='tight')
 
 # Plot perturbed field
 fig10 = plt.figure(figsize=(10, 8))
 B_h = DiscreteFunction(B0_hat, Λ2)
->>>>>>> b05798c0
 F_B = Pullback(B0, F, 2)
 F_B_h = Pullback(B_h, F, 2)
 _z1 = jax.vmap(F_B_h)(_x).reshape(nx, nx, 3)
