# %%
import jax
import jax.numpy as jnp
import matplotlib.pyplot as plt

from mrx.DifferentialForms import DifferentialForm, DiscreteFunction, Pullback
from mrx.Quadrature import QuadratureRule
from mrx.Projectors import Projector, CurlProjection
from mrx.LazyMatrices import LazyMassMatrix, LazyDerivativeMatrix, LazyProjectionMatrix, LazyDoubleCurlMatrix, LazyStiffnessMatrix
from mrx.Utils import curl

jax.config.update("jax_enable_x64", True)

# %%
ns = (7, 7, 1)
ps = (3, 3, 1)
types = ('periodic', 'periodic', 'constant')

Λ0 = DifferentialForm(0, ns, ps, types) # functions in H1
Λ1 = DifferentialForm(1, ns, ps, types) # vector fields in H(curl)
Λ2 = DifferentialForm(2, ns, ps, types) # vector fields in H(div)
Λ3 = DifferentialForm(3, ns, ps, types) # densities in L2
Q = QuadratureRule(Λ0, 3)              # Quadrature
F = lambda x: x                         # identity mapping
# %%
M0, M1, M2, M3 = [LazyMassMatrix(Λ, Q).M
                  for Λ in [Λ0, Λ1, Λ2, Λ3]]                  # assembled mass matries
P0, P1, P2, P3 = [Projector(Λ, Q)
                  for Λ in [Λ0, Λ1, Λ2, Λ3]]                 # L2 projectors
Pc = CurlProjection(Λ1, Q)                      # given A and B, computes (B, A x Λ[i])
D0, D1, D2 = [LazyDerivativeMatrix(Λk, Λkplus1, Q).M
<<<<<<< HEAD
              for Λk, Λkplus1 in zip([Λ0, Λ1, Λ2], [Λ1, Λ2, Λ3])]  # grad, curl, div
M12 = LazyProjectionMatrix(Λ1, Λ2, Q, F).M      # L2 projection from H(curl) to H(div)
M03 = LazyProjectionMatrix(Λ0, Λ3, Q, F).M      # L2 projection from H1 to L2
=======
    for Λk, Λkplus1 in zip([Λ0, Λ1, Λ2], [Λ1, Λ2, Λ3])] # grad, curl, div
M12 = LazyProjectionMatrix(Λ1, Λ2, Q, F).M.T      # L2 projection from H(curl) to H(div)
M03 = LazyProjectionMatrix(Λ0, Λ3, Q, F).M.T      # L2 projection from H1 to L2
>>>>>>> dfa801ec
C = LazyDoubleCurlMatrix(Λ1, Q).M               # bilinear form (A, E) → (curl A, curl E)
# K = LazyStiffnessMatrix(Λ0, Q).M                # bilinear form (q, p) → (grad q, grad p)

# %%


def l2_product(f, g, Q):
    return jnp.einsum("ij,ij,i->", jax.vmap(f)(Q.x), jax.vmap(g)(Q.x), Q.w)
# %%


def E(x, m, n):
    r, χ, z = x
    h = (1 + 0.0 * jnp.exp(-((r - 0.5)**2 + (χ - 0.5)**2) / 0.3**2))
    a1 = jnp.sin(m * jnp.pi * r) * jnp.cos(n * jnp.pi * χ) * jnp.sqrt(n**2/(n**2 + m**2))
    a2 = -jnp.cos(m * jnp.pi * r) * jnp.sin(n * jnp.pi * χ) * jnp.sqrt(m**2/(n**2 + m**2))
    a3 = jnp.sin(m * jnp.pi * r) * jnp.sin(n * jnp.pi * χ)
    return jnp.array([a1, a2, a3]) * h


def A(x): return E(x, 2, 2)


B0 = curl(A)
B0_hat = jnp.linalg.solve(M2, P2(B0))

# %%
U, S, Vh = jnp.linalg.svd(C)
S_inv = jnp.where(S > 1e-6 * S[0] * S.shape[0], 1/S, 0)
C_inv = Vh.T @ jnp.diag(S_inv) @ U.T
A_hat_recon = C_inv @ D1.T @ B0_hat

@jax.jit
def force(B_hat):
    H_hat = jnp.linalg.solve(M1, M12 @ B_hat)
    J_hat = jnp.linalg.solve(M1, D1.T @ B_hat)
    J_h = DiscreteFunction(J_hat, Λ1)
    H_h = DiscreteFunction(H_hat, Λ1)
    def JcrossH(x):
        return jnp.cross(J_h(x), H_h(x))
    u_hat = jnp.linalg.solve(M2, P2(JcrossH))           # u = J x H
    return u_hat

@jax.jit
def force_residual(B_hat):
    u_hat = force(B_hat)
    return (u_hat @ M2 @ u_hat)**0.5

@jax.jit
def divergence_residual(B_hat):
    divB = ((D2 @ B_hat) @ jnp.linalg.solve(M3, D2 @ B_hat))**0.5
    return divB

# %%
print("Helicity before perturbation: ", A_hat_recon @ M12 @ B0_hat)
print("Energy before perturbation: ", B0_hat @ M2 @ B0_hat / 2)
# %%
# perturb helicity-preserving


def u(x):
    r, χ, z = x
    a1 = jnp.sin(2 * jnp.pi * r) * jnp.cos(2 * jnp.pi * χ)
    a2 = jnp.cos(2 * jnp.pi * r) * jnp.sin(2 * jnp.pi * χ)
    a3 = jnp.sin(2 * jnp.pi * r) * jnp.cos(2 * jnp.pi * χ)
    return jnp.array([a1, a2, a3])


u_hat = jnp.linalg.solve(M2, P2(u))
u_h = DiscreteFunction(u_hat, Λ2)

B_hat = B0_hat


@jax.jit
def _perturb_B_hat(B_guess, B_hat_0, dt, u_hat):
    H_hat = jnp.linalg.solve(M1, M12 @ (B_guess + B_hat_0)/2) # H = Proj(B)
    H_h = DiscreteFunction(H_hat, Λ1)
    u_h = DiscreteFunction(u_hat, Λ2)
    E_hat = jnp.linalg.solve(M1, Pc(H_h, u_h))          # E = u x H
    ẟB_hat = jnp.linalg.solve(M2, D1 @ E_hat)           # ẟB = curl E
    B_hat_1 = B_hat_0 + dt * ẟB_hat
    return B_hat_1


@jax.jit
def perturb_B_hat(B_hat_0, dt, key):
    u_hat = jax.random.normal(key, shape=B_hat_0.shape)
    def cond_fun(B_guess):
        B_hat_1 = _perturb_B_hat(B_guess, B_hat_0, dt, u_hat)
        err = ((B_hat_1 - B_guess) @ M2 @ (B_hat_1 - B_guess))**0.5
        return err > 1e-12

    def body_fun(B_guess):
        B_hat_1 = _perturb_B_hat(B_guess, B_hat_0, dt, u_hat)
        return B_hat_1
    B_hat = jax.lax.while_loop(cond_fun, body_fun, B_hat_0)
    return B_hat

@jax.jit
def f(B_hat, key):
    B_hat = perturb_B_hat(B_hat, 1e-4, key)
    
    helicity = (C_inv @ D1.T @ B_hat) @ M12 @ B_hat
    energy = B_hat @ M2 @ B_hat / 2
    divB = divergence_residual(B_hat)
    normF = force_residual(B_hat)

    # jax.debug.print("Energy: {energy}", energy=energy)
    # jax.debug.print("Helicity: {helicity}", helicity=helicity)
    # jax.debug.print("Div B: {divB}", divB=divB)
    # jax.debug.print("Force residual: {normF}", normF=normF)
    
    return B_hat, (helicity, energy, divB, normF)


# %%
key = jax.random.PRNGKey(0)
traces = []
BN_hat = B0_hat
# %%
for key in jax.random.split(key, 3):
    BN_hat, trace = jax.lax.scan(f, BN_hat, jax.random.split(key, 10))
    traces.append(trace)
# %%
trace = jnp.hstack(jnp.array(traces))

# %%
helicity, energy, divB, normF = trace
plt.plot(energy - energy[0], label='Energy')
plt.xlabel('Iteration')
plt.legend()
# %%
plt.plot(helicity - helicity[0], label='Helicity')
plt.xlabel('Iteration')
plt.legend()
# %%
plt.plot(divB - divB[0], label='|Div B|')
plt.xlabel('Iteration')
plt.legend()
# %%
plt.plot(normF, label='|F|')
plt.xlabel('Iteration')
plt.legend()

# %%
b = 0.0
dt = 1e-5

@jax.jit
def ẟB_hat(B_guess, B_hat_0, u_hat_0):
    H_hat = jnp.linalg.solve(M1, M12 @ (B_guess + B_hat_0)/2)  # H = Proj(B)
    J_hat = jnp.linalg.solve(M1, D1.T @ (B_guess + B_hat_0)/2)  # J = curl H
    J_h = DiscreteFunction(J_hat, Λ1)
    H_h = DiscreteFunction(H_hat, Λ1)

    def JcrossH(x):
        return jnp.cross(J_h(x), H_h(x))
    u_hat = jnp.linalg.solve(M2, P2(JcrossH))           # u = J x H
    if b != 0:
        F_1 = u_hat @ M2 @ u_hat
        F_0 = u_hat_0 @ M2 @ u_hat_0
        u_hat += b * F_1/F_0 * u_hat_0
    u_h = DiscreteFunction(u_hat, Λ2)
    E_hat = jnp.linalg.solve(M1, Pc(H_h, u_h))          # E = u x H
    ẟB_hat = jnp.linalg.solve(M2, D1 @ E_hat)           # ẟB = curl E
    B_hat_1 = B_hat_0 + dt * ẟB_hat
    B_diff = B_hat_1 - B_guess
    return B_diff

@jax.jit
def update_B_hat(B_hat_0, u_hat_0):
    def ẟB(B_guess):
        return ẟB_hat(B_guess, B_hat_0, u_hat_0)
    def cond_fun(B_guess):
        B_diff = ẟB(B_guess)
        err = (B_diff @ M2 @ B_diff)**0.5
        # jax.debug.print("Residual: {err}", err=err)
        return err > 1e-12

    def body_fun(B_guess):
        B_diff = ẟB(B_guess)
        ### Picard method
        return B_guess + B_diff
        ### Newton method
        # J = jax.jacrev(ẟB)(B_guess)
        # J = jax.lax.stop_gradient(J)
        # return B_guess - jnp.linalg.solve(J, B_diff)
    B_hat = jax.lax.while_loop(cond_fun, body_fun, B_hat_0)
    return B_hat


@jax.jit
def f(x, i):
    B_hat, u_hat = jnp.split(x, 2)
    u_hat = jax.lax.stop_gradient(u_hat)
    # B_hat, u_hat = x
    
    helicity = (C_inv @ D1.T @ B_hat) @ M12 @ B_hat
    energy = B_hat @ M2 @ B_hat / 2
    divB = divergence_residual(B_hat)
    normF = force_residual(B_hat)
    
    jax.debug.print("Iteration: {i}", i=i)
    jax.debug.print("Energy: {energy}", energy=energy)
    # jax.debug.print("Helicity: {helicity}", helicity=helicity)
    # jax.debug.print("Div B: {divB}", divB=divB)
    jax.debug.print("Force residual: {normF}", normF=normF)
    
    B_hat = update_B_hat(B_hat, u_hat)
    u_hat = force(B_hat)
    # x = (B_hat, u_hat)
    x = jnp.concatenate((B_hat, u_hat), axis=0)
    
    return x, (helicity, energy, divB, normF)


# %%
x = jnp.concatenate((BN_hat, force(BN_hat)), axis=0)
traces = []
# %%
for i in range(1):
    x, trace = jax.lax.scan(f, x, jnp.arange(50))
    B_hat, u_hat = jnp.split(x, 2)
    traces.append(trace)
# %%
trace = jnp.hstack(jnp.array(traces))
__helicity, __energy, __divB, __force_res = trace

# %%
plt.plot(__energy - B0_hat @ M2 @ B0_hat / 2)
plt.xlabel('Iteration')
plt.ylabel('Energy - Energy(0)')
plt.yscale('log')
plt.legend()
# %%
plt.plot(__helicity - __helicity[0])
plt.xlabel('Iteration')
plt.ylabel('Helicity - Helicity(0)')
plt.legend()
# %%
plt.plot(__divB)
plt.xlabel('Iteration')
plt.ylabel('|Div B|')
plt.legend()

# %%
plt.plot(__force_res )
plt.xlabel('Iteration')
plt.ylabel('| J x B |')
plt.yscale('log')
plt.legend()

# %%
print("B(0) - B(1): ", ((B0_hat - BN_hat) @ M2 @ (B0_hat - BN_hat) / (B0_hat @ M2 @ B0_hat))**0.5)
print("B(0) - B(T): ", ((B0_hat - B_hat) @ M2 @ (B0_hat - B_hat) / (B0_hat @ M2 @ B0_hat))**0.5)

# %%
print("F(0): ", force_residual(B0_hat))
print("F(1): ", force_residual(BN_hat))
print("F(T): ", force_residual(B_hat))

# %%
print("E(0): ", B0_hat @ M2 @ B0_hat / 2)
print("E(1): ", BN_hat @ M2 @ BN_hat / 2)
print("E(T): ", B_hat @ M2 @ B_hat / 2)
# %%
ɛ = 1e-5
nx = 64
_x1 = jnp.linspace(ɛ, 1-ɛ, nx)
_x2 = jnp.linspace(ɛ, 1-ɛ, nx)
_x3 = jnp.ones(1)/2
_x = jnp.array(jnp.meshgrid(_x1, _x2, _x3))
_x = _x.transpose(1, 2, 3, 0).reshape(nx*nx*1, 3)
_y = jax.vmap(F)(_x)
_y1 = _y[:, 0].reshape(nx, nx)
_y2 = _y[:, 1].reshape(nx, nx)
_nx = 16
__x1 = jnp.linspace(ɛ, 1-ɛ, _nx)
__x2 = jnp.linspace(ɛ, 1-ɛ, _nx)
__x3 = jnp.ones(1)/2
__x = jnp.array(jnp.meshgrid(__x1, __x2, __x3))
__x = __x.transpose(1, 2, 3, 0).reshape(_nx*_nx*1, 3)
__y = jax.vmap(F)(__x)
__y1 = __y[:, 0].reshape(_nx, _nx)
__y2 = __y[:, 1].reshape(_nx, _nx)

# %%
B_h = DiscreteFunction(B0_hat, Λ2)
F_B = Pullback(B0, F, 2)
F_B_h = Pullback(B_h, F, 2)
_z1 = jax.vmap(F_B_h)(_x).reshape(nx, nx, 3)
_z1_norm = jnp.linalg.norm(_z1, axis=2)
_z2 = jax.vmap(F_B)(_x).reshape(nx, nx, 3)
_z2_norm = jnp.linalg.norm(_z2, axis=2)
plt.contourf(_y1, _y2, _z1_norm.reshape(nx, nx))
plt.clim(0, 20)
plt.colorbar()
plt.contour(_y1, _y2, _z2_norm.reshape(nx, nx), colors='k')
__z1 = jax.vmap(F_B_h)(__x).reshape(_nx, _nx, 3)
plt.quiver(
    __y1,
    __y2,
    __z1[:, :, 0],
    __z1[:, :, 1],
    color='w')

# %%
B_h = DiscreteFunction(BN_hat, Λ2)
F_B = Pullback(B0, F, 2)
F_B_h = Pullback(B_h, F, 2)
_z1 = jax.vmap(F_B_h)(_x).reshape(nx, nx, 3)
_z1_norm = jnp.linalg.norm(_z1, axis=2)
_z2 = jax.vmap(F_B)(_x).reshape(nx, nx, 3)
_z2_norm = jnp.linalg.norm(_z2, axis=2)
plt.contourf(_y1, _y2, _z1_norm.reshape(nx, nx))
plt.clim(0, 20)
plt.colorbar()
plt.contour(_y1, _y2, _z2_norm.reshape(nx, nx), colors='k')
__z1 = jax.vmap(F_B_h)(__x).reshape(_nx, _nx, 3)
plt.quiver(
    __y1,
    __y2,
    __z1[:, :, 0],
    __z1[:, :, 1],
    color='w')

# %%
B_h = DiscreteFunction(B_hat, Λ2)
F_B = Pullback(B0, F, 2)
F_B_h = Pullback(B_h, F, 2)
_z1 = jax.vmap(F_B_h)(_x).reshape(nx, nx, 3)
_z1_norm = jnp.linalg.norm(_z1, axis=2)
_z2 = jax.vmap(F_B)(_x).reshape(nx, nx, 3)
_z2_norm = jnp.linalg.norm(_z2, axis=2)
plt.contourf(_y1, _y2, _z1_norm.reshape(nx, nx))
plt.colorbar()
plt.clim(0, 20)
plt.contour(_y1, _y2, _z2_norm.reshape(nx, nx), colors='k')
__z1 = jax.vmap(F_B_h)(__x).reshape(_nx, _nx, 3)
plt.quiver(
    __y1,
    __y2,
    __z1[:, :, 0],
    __z1[:, :, 1],
    color='w')
# %%
B_h = DiscreteFunction(u_hat, Λ2)
F_B = Pullback(B0, F, 2)
F_B_h = Pullback(B_h, F, 2)
_z1 = jax.vmap(F_B_h)(_x).reshape(nx, nx, 3)
_z1_norm = jnp.linalg.norm(_z1, axis=2)
_z2 = jax.vmap(F_B)(_x).reshape(nx, nx, 3)
_z2_norm = jnp.linalg.norm(_z2, axis=2)
plt.contourf(_y1, _y2, _z1_norm.reshape(nx, nx))
plt.colorbar()
# plt.contour(_y1, _y2, _z2_norm.reshape(nx, nx), colors='k')
__z1 = jax.vmap(F_B_h)(__x).reshape(_nx, _nx, 3)
plt.quiver(
    __y1, 
    __y2,
    __z1[:,:,0], 
    __z1[:,:,1],
    color='w')
# %%<|MERGE_RESOLUTION|>--- conflicted
+++ resolved
@@ -29,15 +29,9 @@
                   for Λ in [Λ0, Λ1, Λ2, Λ3]]                 # L2 projectors
 Pc = CurlProjection(Λ1, Q)                      # given A and B, computes (B, A x Λ[i])
 D0, D1, D2 = [LazyDerivativeMatrix(Λk, Λkplus1, Q).M
-<<<<<<< HEAD
-              for Λk, Λkplus1 in zip([Λ0, Λ1, Λ2], [Λ1, Λ2, Λ3])]  # grad, curl, div
-M12 = LazyProjectionMatrix(Λ1, Λ2, Q, F).M      # L2 projection from H(curl) to H(div)
-M03 = LazyProjectionMatrix(Λ0, Λ3, Q, F).M      # L2 projection from H1 to L2
-=======
     for Λk, Λkplus1 in zip([Λ0, Λ1, Λ2], [Λ1, Λ2, Λ3])] # grad, curl, div
 M12 = LazyProjectionMatrix(Λ1, Λ2, Q, F).M.T      # L2 projection from H(curl) to H(div)
 M03 = LazyProjectionMatrix(Λ0, Λ3, Q, F).M.T      # L2 projection from H1 to L2
->>>>>>> dfa801ec
 C = LazyDoubleCurlMatrix(Λ1, Q).M               # bilinear form (A, E) → (curl A, curl E)
 # K = LazyStiffnessMatrix(Λ0, Q).M                # bilinear form (q, p) → (grad q, grad p)
 
