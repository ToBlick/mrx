"""
2D Poisson Problem in Polar Coordinates

This script solves a 2D Poisson problem in polar coordinates using finite element methods.
The problem is defined on a polar domain with Dirichlet boundary conditions.

The script demonstrates:
1. Solution of the Poisson equation in polar coordinates
2. Convergence analysis with respect to:
   - Number of elements (n)
   - Polynomial degree (p)
   - Quadrature order (q)
3. JIT compilation speedup comparison
4. Error and timing analysis

The exact solution is given by:
u(r, χ) = r³(3log(r) - 2)/27 + 2/27
with source term:
f(r, χ) = -r log(r)
"""

import jax
import jax.numpy as jnp
import numpy as np
import time
import matplotlib.pyplot as plt
import os

from mrx.PolarMapping import LazyExtractionOperator, get_xi
from mrx.DifferentialForms import DifferentialForm, DiscreteFunction
from mrx.Quadrature import QuadratureRule
from mrx.Projectors import Projector
from mrx.LazyMatrices import LazyStiffnessMatrix
from mrx.Utils import l2_product
from functools import partial


# Enable 64-bit precision for numerical stability
jax.config.update("jax_enable_x64", True)

# Create output directory for figures
os.makedirs('script_outputs', exist_ok=True)


@partial(jax.jit, static_argnames=['n', 'p', 'q'])
def get_err(n, p, q):
    """
    Compute the error in the solution of the Poisson problem.

    Args:
        n: Number of elements in each direction
        p: Polynomial degree
        q: Quadrature order

    Returns:
        float: Relative L2 error of the solution
    """
    # Domain parameters
    a = 1
    R0 = 3.0
    Y0 = 0.0

    def _R(r, χ):
        """Compute the R coordinate in polar mapping."""
        return jnp.ones(1) * (R0 + a * r * jnp.cos(2 * jnp.pi * χ))

    def _Y(r, χ):
        """Compute the Y coordinate in polar mapping."""
        return jnp.ones(1) * (Y0 + a * r * jnp.sin(2 * jnp.pi * χ))

    def F(x):
        """Polar coordinate mapping function."""
        r, χ, z = x
        return jnp.ravel(jnp.array([_R(r, χ),
                                    _Y(r, χ),
                                    jnp.ones(1) * z]))

    # Define exact solution and source term
    def u(x):
        """Exact solution of the Poisson problem."""
        r, χ, z = x
        return jnp.ones(1) * r**3 * (3 * jnp.log(r) - 2) / 27 + 2/27

    def f(x):
        """Source term of the Poisson problem."""
        r, χ, z = x
        return -jnp.ones(1) * r * jnp.log(r)

    # Set up finite element spaces
    ns = (n, n, 1)
    ps = (p, p, 0)
    types = ('clamped', 'periodic', 'constant')
    # bcs = ('dirichlet', 'dirichlet', 'none')
    Λ0 = DifferentialForm(0, ns, ps, types)

    # Get polar mapping and set up operators
<<<<<<< HEAD
    ξ, R_hat, Y_hat, Λ, τ = get_xi(_R, _Y, Λ0)
=======
>>>>>>> b05798c0
    Q = QuadratureRule(Λ0, q)
    ξ, R_hat, Y_hat, Λ, τ = get_xi(_R, _Y, Λ0, Q)
    E0 = LazyExtractionOperator(Λ0, ξ, zero_bc=True).M
    K = LazyStiffnessMatrix(Λ0, Q, F=F, E=E0).M
    P0 = Projector(Λ0, Q, F=F, E=E0)

    # Solve the system
    u_hat = jnp.linalg.solve(K, P0(f))
    u_h = DiscreteFunction(u_hat, Λ0, E0)

    # Compute error
    def err(x): return (u(x) - u_h(x))
    error = (l2_product(err, err, Q, F) / l2_product(u, u, Q, F))**0.5
    return error


def run_convergence_analysis():
    """Run convergence analysis for different parameters."""
    # Parameter ranges
    ns = np.arange(4, 18, 2)
    ps = np.arange(1, 4)
    qs = np.arange(4, 11, 1)

    # Arrays to store results
    err = np.zeros((len(ns), len(ps), len(qs)))
    times = np.zeros((len(ns), len(ps), len(qs)))

    # First run (with JIT compilation)
    print("First run (with JIT compilation):")
    for i, n in enumerate(ns):
        for j, p in enumerate(ps):
            for k, q in enumerate(qs):
                start = time.time()
                err[i, j, k] = get_err(n, p, q)
                end = time.time()
                times[i, j, k] = end - start
                print(f"n={n}, p={p}, q={q}, err={err[i, j, k]:.2e}, time={times[i, j, k]:.2f}s")

    # Second run (after JIT compilation)
    print("\nSecond run (after JIT compilation):")
    times2 = np.zeros((len(ns), len(ps), len(qs)))
    for i, n in enumerate(ns):
        for j, p in enumerate(ps):
            for k, q in enumerate(qs):
                start = time.time()
                _ = get_err(n, p, q)  # We don't need to store the error again
                end = time.time()
                times2[i, j, k] = end - start
                print(f"n={n}, p={p}, q={q}, time={times2[i, j, k]:.2f}s")

    return err, times, times2


def plot_results(err, times, times2, ns, ps, qs):
    """Plot the results of the convergence analysis."""
    # Create figures
    figures = []

    # Error convergence plot
    fig1 = plt.figure(figsize=(10, 6))
    for j, p in enumerate(ps):
        for k, q in enumerate(qs):
            plt.loglog(ns, err[:, j, k],
                       label=f'p={p}, q={q}',
                       marker='o')
    plt.xlabel('Number of elements (n)')
    plt.ylabel('Relative L2 error')
    plt.title('Error Convergence')
    plt.grid(True)
    plt.legend()
    figures.append(fig1)
    plt.savefig('script_outputs/polar_poisson_error.png', dpi=300, bbox_inches='tight')

    # Timing plot (first run)
    fig2 = plt.figure(figsize=(10, 6))
    for j, p in enumerate(ps):
        for k, q in enumerate(qs):
            plt.loglog(ns, times[:, j, k],
                       label=f'p={p}, q={q}',
                       marker='o')
    plt.xlabel('Number of elements (n)')
    plt.ylabel('Computation time (s)')
    plt.title('Timing (First Run)')
    plt.grid(True)
    plt.legend()
    figures.append(fig2)
    plt.savefig('script_outputs/polar_poisson_time1.png', dpi=300, bbox_inches='tight')

    # Timing plot (second run)
    fig3 = plt.figure(figsize=(10, 6))
    for j, p in enumerate(ps):
        for k, q in enumerate(qs):
            plt.loglog(ns, times2[:, j, k],
                       label=f'p={p}, q={q}',
                       marker='o')
    plt.xlabel('Number of elements (n)')
    plt.ylabel('Computation time (s)')
    plt.title('Timing (Second Run)')
    plt.grid(True)
    plt.legend()
    figures.append(fig3)
    plt.savefig('script_outputs/polar_poisson_time2.png', dpi=300, bbox_inches='tight')

    # Speedup plot
    fig4 = plt.figure(figsize=(10, 6))
    for j, p in enumerate(ps):
        for k, q in enumerate(qs):
            speedup = times[:, j, k] / times2[:, j, k]
            plt.semilogy(ns, speedup,
                         label=f'p={p}, q={q}',
                         marker='o')
    plt.xlabel('Number of elements (n)')
    plt.ylabel('Speedup factor')
    plt.title('JIT Compilation Speedup')
    plt.grid(True)
    plt.legend()
    figures.append(fig4)
    plt.savefig('script_outputs/polar_poisson_speedup.png', dpi=300, bbox_inches='tight')

    return figures


def main():
    """Main function to run the analysis."""
    # Run convergence analysis
    err, times, times2 = run_convergence_analysis()

    # Plot results
    ns = np.arange(4, 18, 2)
    ps = np.arange(1, 4)
    qs = np.arange(4, 11, 1)
    plot_results(err, times, times2, ns, ps, qs)

    # Show all figures
    plt.show()

    # Clean up
    plt.close('all')


if __name__ == "__main__":
    main()<|MERGE_RESOLUTION|>--- conflicted
+++ resolved
@@ -94,10 +94,6 @@
     Λ0 = DifferentialForm(0, ns, ps, types)
 
     # Get polar mapping and set up operators
-<<<<<<< HEAD
-    ξ, R_hat, Y_hat, Λ, τ = get_xi(_R, _Y, Λ0)
-=======
->>>>>>> b05798c0
     Q = QuadratureRule(Λ0, q)
     ξ, R_hat, Y_hat, Λ, τ = get_xi(_R, _Y, Λ0, Q)
     E0 = LazyExtractionOperator(Λ0, ξ, zero_bc=True).M
