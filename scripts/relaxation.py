--- conflicted
+++ resolved
@@ -212,15 +212,6 @@
 # ## Magnetic Field and Error Analysis
 # Compute the magnetic field from the vector potential and analyze errors
 # %%
-<<<<<<< HEAD
-B0 = curl(A)
-B0_hat = jnp.linalg.solve(M2, P2(B0))
-B_h = DiscreteFunction(B0_hat, Λ2)
-B0_h = DiscreteFunction(B0_hat, Λ2)
-def compute_B_error(x): return B0(x) - B_h(x)
-
-
-=======
 B0 = curl(A)  # Compute the initial magnetic field
 B0_hat = jnp.linalg.solve(M2, P2(B0))  # Project onto the discrete space
 B_h = DiscreteFunction(B0_hat, Λ2)  # Create discrete function
@@ -231,7 +222,6 @@
 
 
 # Compute relative L2 error in magnetic field
->>>>>>> b05798c0
 (l2_product(compute_B_error, compute_B_error, Q) / l2_product(B0, B0, Q))**0.5
 
 # %% [markdown]
@@ -302,10 +292,7 @@
 def compute_curl_error(x): return curl(A)(x) - curl(A_h)(x)
 
 
-<<<<<<< HEAD
-=======
 # Compute relative L2 error in curl
->>>>>>> b05798c0
 (l2_product(compute_curl_error, compute_curl_error, Q) / l2_product(curl(A), curl(A), Q))**0.5
 # %%
 A_h = DiscreteFunction(A_hat, Λ1)
@@ -359,14 +346,11 @@
 B_hat = B0_hat
 dt = 0.001
 max_iterations = int(0.05/dt)
-<<<<<<< HEAD
-=======
 
 # %% [markdown]
 # ## Evolution Loop
 # Define the function to compute magnetic field changes
 # %%
->>>>>>> b05798c0
 
 
 @jax.jit
