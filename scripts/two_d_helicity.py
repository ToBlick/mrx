# %%
import jax
import jax.numpy as jnp
import matplotlib.pyplot as plt

from mrx.DifferentialForms import DifferentialForm, DiscreteFunction, Pullback
from mrx.Quadrature import QuadratureRule
from mrx.Projectors import Projector
from mrx.LazyMatrices import LazyMassMatrix, LazyDerivativeMatrix, LazyProjectionMatrix, LazyDoubleCurlMatrix
<<<<<<< HEAD
from mrx.Utils import l2_product, grad, div, curl
from functools import partial
=======
from mrx.Utils import l2_product, curl
>>>>>>> 2f47f859
jax.config.update("jax_enable_x64", True)
# %%

<<<<<<< HEAD
@partial(jax.jit, static_argnames=['n', 'p'])
def get_error(n, p):
    
    # print("n:", n)
    # print("p:", p)

    types = ('periodic', 'periodic', 'constant')

    ns = (n, n, 1)
    ps = (p, p, 0)
    
    Λ0 = DifferentialForm(0, ns, ps, types)
    Λ1 = DifferentialForm(1, ns, ps, types)
    Λ2 = DifferentialForm(2, ns, ps, types)
    Q = QuadratureRule(Λ0, 10)

    M2 = LazyMassMatrix(Λ2, Q).M
    M1 = LazyMassMatrix(Λ1, Q).M
    C = LazyDoubleCurlMatrix(Λ1, Q).M
    D = LazyDerivativeMatrix(Λ1, Λ2, Q).M
    P2 = Projector(Λ2, Q)
    P1 = Projector(Λ1, Q)

    M12 = LazyProjectionMatrix(Λ1, Λ2, Q).M

    m1 = 2
    m2 = 2

    def A(x):
        r, χ, z = x
        a1 =  jnp.sin(m1 * jnp.pi * r) * jnp.cos(m2 * jnp.pi * χ) * jnp.sqrt(m2**2/(m2**2 + m1**2))
        a2 = -jnp.cos(m1 * jnp.pi * r) * jnp.sin(m2 * jnp.pi * χ) * jnp.sqrt(m1**2/(m2**2 + m1**2))
        a3 = jnp.sin(m1 * jnp.pi * r) * jnp.sin(m2 * jnp.pi * χ)
        return jnp.array([a1, a2, a3])
    B = curl(A)

    A_hat = jnp.linalg.solve(M1, P1(A))
    B_hat = jnp.linalg.solve(M2, P2(B))

    U, S, Vh = jnp.linalg.svd(C)
    S_inv = jnp.where(S/S[0] > 1e-12, 1/S, 0)

    A_hat_recon = Vh.T @ jnp.diag(S_inv) @ U.T @ D.T @ B_hat

    A_err = ( (A_hat - A_hat_recon) @ M1 @ (A_hat - A_hat_recon) / (A_hat @ M1 @ A_hat) )**0.5
    # print("error in A:", A_err)

    H_err = (A_hat - A_hat_recon) @ M12 @ B_hat / (A_hat @ M12 @ B_hat) 
    # print("error in Helicity:", H_err)

    curl_A_err = ( jnp.linalg.solve(M2, D @ (A_hat - A_hat_recon)) @ M2 @ jnp.linalg.solve(M2, D @ (A_hat - A_hat_recon)) / ( jnp.linalg.solve(M2, D @ A_hat) @ M2 @ jnp.linalg.solve(M2, D @ A_hat) ) )**0.5
    # print("error in curl A:", curl_A_err)

    return A_err, H_err, curl_A_err

# %%
import time
ns = np.arange(4, 15, 2)
ps = np.arange(1, 4)
A_err = np.zeros((len(ns), len(ps)))
H_err = np.zeros((len(ns), len(ps)))
curl_A_err = np.zeros((len(ns), len(ps)))
times = np.zeros((len(ns), len(ps)))
for i, n in enumerate(ns):
    for j, p in enumerate(ps):
        start = time.time()
        _A_err, _H_err, _curl_A_err = get_error(n, p)
        A_err[i, j] = _A_err
        H_err[i, j] = _H_err
        curl_A_err[i, j] = _curl_A_err
        end = time.time()
        times[i, j] = end - start
        print(f"n={n}, p={p}, A_err={A_err[i,j]}, H_err={H_err[i,j]}, curl_A_err={curl_A_err[i,j]}, time={times[i,j]}") 
# %%
plt.plot(ns, A_err[:, 0], label='p=1', marker='o')
plt.plot(ns, A_err[:, 1], label='p=2', marker='*')
plt.plot(ns, A_err[:, 2], label='p=3', marker='s')
plt.plot(ns, A_err[-1, 0] * (ns/ns[-1])**(-2), label='O(n^-2)', linestyle='--')
plt.plot(ns, A_err[-1, 1] * (ns/ns[-1])**(-4), label='O(n^-4)', linestyle='--')
plt.plot(ns, A_err[-1, 2] * (ns/ns[-1])**(-6), label='O(n^-6)', linestyle='--')
plt.loglog()
plt.xlabel('n')
plt.ylabel('A Error')
plt.legend()

# %%
plt.plot(ns, curl_A_err[:, 0], label='p=1', marker='o')
plt.plot(ns, curl_A_err[:, 1], label='p=2', marker='*')
plt.plot(ns, curl_A_err[:, 2], label='p=3', marker='s')
plt.plot(ns, curl_A_err[-1, 0] * (ns/ns[-1])**(-2), label='O(n^-2)', linestyle='--')
plt.plot(ns, curl_A_err[-1, 1] * (ns/ns[-1])**(-4), label='O(n^-4)', linestyle='--')
plt.plot(ns, curl_A_err[-1, 2] * (ns/ns[-1])**(-6), label='O(n^-6)', linestyle='--')
plt.loglog()
plt.xlabel('n')
plt.ylabel('curl A Error')
=======
types = ('periodic', 'periodic', 'constant')
bcs = ('none', 'none', 'none')

ns = (n, n, 1)
ps = (p, p, 0)

Λ1 = DifferentialForm(1, ns, ps, types)
Λ2 = DifferentialForm(2, ns, ps, types)
Q = QuadratureRule(Λ1, 10)

M2 = LazyMassMatrix(Λ2, Q).M
M1 = LazyMassMatrix(Λ1, Q).M
C = LazyDoubleCurlMatrix(Λ1, Q).M
D = LazyDerivativeMatrix(Λ1, Λ2, Q).M
P2 = Projector(Λ2, Q)
P1 = Projector(Λ1, Q)

M12 = LazyProjectionMatrix(Λ1, Λ2, Q).M

# %%
m1 = 2
m2 = 2


def A(x):
    r, χ, z = x
    a1 = jnp.sin(m1 * jnp.pi * r) * jnp.cos(m2 * jnp.pi * χ) * jnp.sqrt(m2**2/(m2**2 + m1**2))
    a2 = -jnp.cos(m1 * jnp.pi * r) * jnp.sin(m2 * jnp.pi * χ) * jnp.sqrt(m1**2/(m2**2 + m1**2))
    a3 = jnp.sin(m1 * jnp.pi * r) * jnp.sin(m2 * jnp.pi * χ)
    return jnp.array([a1, a2, a3])


B = curl(A)


# %%
l2_product(A, B, Q)

# %%
A_hat = jnp.linalg.solve(M1, P1(A))
B_hat = jnp.linalg.solve(M2, P2(B))
# %%
A_hat @ M12 @ B_hat
# %%
U, S, Vh = jnp.linalg.svd(C)
plt.plot(S / S[0])
plt.yscale('log')
plt.xlabel('index')
plt.ylabel('singular value')
S_inv = jnp.where(S/S[0] > 1e-12, 1/S, 0)

# %%
A_hat_recon = U @ jnp.diag(S_inv) @ Vh @ D.T @ B_hat

# %%
A_err = ((A_hat - A_hat_recon) @ M1 @ (A_hat - A_hat_recon) / (A_hat @ M1 @ A_hat))**0.5
print("error in A:", A_err)

# %%
print("error in Helicity:", (A_hat - A_hat_recon) @ M12 @ B_hat / (A_hat @ M12 @ B_hat))

# %%
curl_A_err = (jnp.linalg.solve(M2, D @ (A_hat - A_hat_recon)) @ M2 @ jnp.linalg.solve(M2, D @ (A_hat - A_hat_recon)) / (jnp.linalg.solve(M2, D @ A_hat) @ M2 @ jnp.linalg.solve(M2, D @ A_hat)))**0.5
print("error in curl A:", curl_A_err)
# %%
plt.plot(A_hat, label='A')
plt.plot(A_hat_recon, label='A recon')
>>>>>>> 2f47f859
plt.legend()

# %%
plt.plot(ns, H_err[:, 0], label='p=1', marker='o')
plt.plot(ns, H_err[:, 1], label='p=2', marker='*')
plt.plot(ns, H_err[:, 2], label='p=3', marker='s')
plt.plot(ns, H_err[-1, 0] * (ns/ns[-1])**(-2), label='O(n^-2)', linestyle='--')
plt.plot(ns, H_err[-1, 1] * (ns/ns[-1])**(-4), label='O(n^-4)', linestyle='--')
plt.plot(ns, H_err[-1, 2] * (ns/ns[-1])**(-6), label='O(n^-6)', linestyle='--')
plt.loglog()
plt.xlabel('n')
plt.ylabel('H Error')
plt.legend()
# %%
<<<<<<< HEAD
plt.plot(ns, times[:, 0], label='p=1', marker='o')
plt.plot(ns, times[:, 1], label='p=2', marker='*')
plt.plot(ns, times[:, 2], label='p=3', marker='s')
plt.plot(ns, times[0, 0] * (ns/ns[0])**(4), label='O(n^4)', linestyle='--')
plt.loglog()
plt.xlabel('n')
plt.ylabel('Time [s]')
plt.legend()

# %%
# A_h = DiscreteFunction(A_hat, Λ1)
# B_h = DiscreteFunction(B_hat, Λ2)
# A_h_recon = DiscreteFunction(A_hat_recon, Λ1)
# curlA_h_recon = DiscreteFunction(jnp.linalg.solve(M2, D @ A_hat_recon), Λ2)

# # %%
# F = lambda x: x
# ɛ = 1e-5
# nx = 64
# _x1 = jnp.linspace(ɛ, 1-ɛ, nx)
# _x2 = jnp.linspace(ɛ, 1-ɛ, nx)
# _x3 = jnp.ones(1)/2
# _x = jnp.array(jnp.meshgrid(_x1, _x2, _x3))
# _x = _x.transpose(1, 2, 3, 0).reshape(nx*nx*1, 3)
# _y = jax.vmap(F)(_x)
# _y1 = _y[:,0].reshape(nx, nx)
# _y2 = _y[:,1].reshape(nx, nx)
# _nx = 16
# __x1 = jnp.linspace(ɛ, 1-ɛ, _nx)
# __x2 = jnp.linspace(ɛ, 1-ɛ, _nx)
# __x3 = jnp.ones(1)/2
# __x = jnp.array(jnp.meshgrid(__x1, __x2, __x3))
# __x = __x.transpose(1, 2, 3, 0).reshape(_nx*_nx*1, 3)
# __y = jax.vmap(F)(__x)
# __y1 = __y[:,0].reshape(_nx, _nx)
# __y2 = __y[:,1].reshape(_nx, _nx)

# # %%
# F_u = Pullback(curlA_h_recon, F, 2)
# F_u_h = Pullback(B_h, F, 2)
# _z1 = jax.vmap(F_u_h)(_x).reshape(nx, nx, 3)
# _z1_norm = jnp.linalg.norm(_z1, axis=2)
# _z2 = jax.vmap(F_u)(_x).reshape(nx, nx, 3)
# _z2_norm = jnp.linalg.norm(_z2, axis=2)
# plt.contourf(_y1, _y2, _z1_norm.reshape(nx, nx))
# plt.colorbar()
# plt.contour(_y1, _y2, _z2_norm.reshape(nx, nx), colors='k')
# __z1 = jax.vmap(F_u_h)(__x).reshape(_nx, _nx, 3)
# plt.quiver(
#     __y1, 
#     __y2,
#     __z1[:,:,0], 
#     __z1[:,:,1],
#     color='w')
# # %%
# # %%
# F_u = Pullback(A_h_recon, F, 2)
# F_u_h = Pullback(A_h, F, 2)
# _z1 = jax.vmap(F_u_h)(_x).reshape(nx, nx, 3)
# _z1_norm = jnp.linalg.norm(_z1, axis=2)
# _z2 = jax.vmap(F_u)(_x).reshape(nx, nx, 3)
# _z2_norm = jnp.linalg.norm(_z2, axis=2)
# plt.contourf(_y1, _y2, _z1_norm.reshape(nx, nx))
# plt.colorbar()
# plt.contour(_y1, _y2, _z2_norm.reshape(nx, nx), colors='k')
# __z1 = jax.vmap(F_u_h)(__x).reshape(_nx, _nx, 3)
# plt.quiver(
#     __y1, 
#     __y2,
#     __z1[:,:,0], 
#     __z1[:,:,1],
#     color='w')
=======


def F(x): return x


ɛ = 1e-5
nx = 64
_x1 = jnp.linspace(ɛ, 1-ɛ, nx)
_x2 = jnp.linspace(ɛ, 1-ɛ, nx)
_x3 = jnp.ones(1)/2
_x = jnp.array(jnp.meshgrid(_x1, _x2, _x3))
_x = _x.transpose(1, 2, 3, 0).reshape(nx*nx*1, 3)
_y = jax.vmap(F)(_x)
_y1 = _y[:, 0].reshape(nx, nx)
_y2 = _y[:, 1].reshape(nx, nx)
_nx = 16
__x1 = jnp.linspace(ɛ, 1-ɛ, _nx)
__x2 = jnp.linspace(ɛ, 1-ɛ, _nx)
__x3 = jnp.ones(1)/2
__x = jnp.array(jnp.meshgrid(__x1, __x2, __x3))
__x = __x.transpose(1, 2, 3, 0).reshape(_nx*_nx*1, 3)
__y = jax.vmap(F)(__x)
__y1 = __y[:, 0].reshape(_nx, _nx)
__y2 = __y[:, 1].reshape(_nx, _nx)

# %%
F_u = Pullback(curlA_h_recon, F, 2)
F_u_h = Pullback(B_h, F, 2)
_z1 = jax.vmap(F_u_h)(_x).reshape(nx, nx, 3)
_z1_norm = jnp.linalg.norm(_z1, axis=2)
_z2 = jax.vmap(F_u)(_x).reshape(nx, nx, 3)
_z2_norm = jnp.linalg.norm(_z2, axis=2)
plt.contourf(_y1, _y2, _z1_norm.reshape(nx, nx))
plt.colorbar()
plt.contour(_y1, _y2, _z2_norm.reshape(nx, nx), colors='k')
__z1 = jax.vmap(F_u_h)(__x).reshape(_nx, _nx, 3)
plt.quiver(
    __y1,
    __y2,
    __z1[:, :, 0],
    __z1[:, :, 1],
    color='w')
# %%
# %%
F_u = Pullback(A_h_recon, F, 2)
F_u_h = Pullback(A_h, F, 2)
_z1 = jax.vmap(F_u_h)(_x).reshape(nx, nx, 3)
_z1_norm = jnp.linalg.norm(_z1, axis=2)
_z2 = jax.vmap(F_u)(_x).reshape(nx, nx, 3)
_z2_norm = jnp.linalg.norm(_z2, axis=2)
plt.contourf(_y1, _y2, _z1_norm.reshape(nx, nx))
plt.colorbar()
plt.contour(_y1, _y2, _z2_norm.reshape(nx, nx), colors='k')
__z1 = jax.vmap(F_u_h)(__x).reshape(_nx, _nx, 3)
plt.quiver(
    __y1,
    __y2,
    __z1[:, :, 0],
    __z1[:, :, 1],
    color='w')

>>>>>>> 2f47f859
# %%<|MERGE_RESOLUTION|>--- conflicted
+++ resolved
@@ -7,16 +7,11 @@
 from mrx.Quadrature import QuadratureRule
 from mrx.Projectors import Projector
 from mrx.LazyMatrices import LazyMassMatrix, LazyDerivativeMatrix, LazyProjectionMatrix, LazyDoubleCurlMatrix
-<<<<<<< HEAD
 from mrx.Utils import l2_product, grad, div, curl
 from functools import partial
-=======
-from mrx.Utils import l2_product, curl
->>>>>>> 2f47f859
 jax.config.update("jax_enable_x64", True)
 # %%
 
-<<<<<<< HEAD
 @partial(jax.jit, static_argnames=['n', 'p'])
 def get_error(n, p):
     
@@ -112,75 +107,6 @@
 plt.loglog()
 plt.xlabel('n')
 plt.ylabel('curl A Error')
-=======
-types = ('periodic', 'periodic', 'constant')
-bcs = ('none', 'none', 'none')
-
-ns = (n, n, 1)
-ps = (p, p, 0)
-
-Λ1 = DifferentialForm(1, ns, ps, types)
-Λ2 = DifferentialForm(2, ns, ps, types)
-Q = QuadratureRule(Λ1, 10)
-
-M2 = LazyMassMatrix(Λ2, Q).M
-M1 = LazyMassMatrix(Λ1, Q).M
-C = LazyDoubleCurlMatrix(Λ1, Q).M
-D = LazyDerivativeMatrix(Λ1, Λ2, Q).M
-P2 = Projector(Λ2, Q)
-P1 = Projector(Λ1, Q)
-
-M12 = LazyProjectionMatrix(Λ1, Λ2, Q).M
-
-# %%
-m1 = 2
-m2 = 2
-
-
-def A(x):
-    r, χ, z = x
-    a1 = jnp.sin(m1 * jnp.pi * r) * jnp.cos(m2 * jnp.pi * χ) * jnp.sqrt(m2**2/(m2**2 + m1**2))
-    a2 = -jnp.cos(m1 * jnp.pi * r) * jnp.sin(m2 * jnp.pi * χ) * jnp.sqrt(m1**2/(m2**2 + m1**2))
-    a3 = jnp.sin(m1 * jnp.pi * r) * jnp.sin(m2 * jnp.pi * χ)
-    return jnp.array([a1, a2, a3])
-
-
-B = curl(A)
-
-
-# %%
-l2_product(A, B, Q)
-
-# %%
-A_hat = jnp.linalg.solve(M1, P1(A))
-B_hat = jnp.linalg.solve(M2, P2(B))
-# %%
-A_hat @ M12 @ B_hat
-# %%
-U, S, Vh = jnp.linalg.svd(C)
-plt.plot(S / S[0])
-plt.yscale('log')
-plt.xlabel('index')
-plt.ylabel('singular value')
-S_inv = jnp.where(S/S[0] > 1e-12, 1/S, 0)
-
-# %%
-A_hat_recon = U @ jnp.diag(S_inv) @ Vh @ D.T @ B_hat
-
-# %%
-A_err = ((A_hat - A_hat_recon) @ M1 @ (A_hat - A_hat_recon) / (A_hat @ M1 @ A_hat))**0.5
-print("error in A:", A_err)
-
-# %%
-print("error in Helicity:", (A_hat - A_hat_recon) @ M12 @ B_hat / (A_hat @ M12 @ B_hat))
-
-# %%
-curl_A_err = (jnp.linalg.solve(M2, D @ (A_hat - A_hat_recon)) @ M2 @ jnp.linalg.solve(M2, D @ (A_hat - A_hat_recon)) / (jnp.linalg.solve(M2, D @ A_hat) @ M2 @ jnp.linalg.solve(M2, D @ A_hat)))**0.5
-print("error in curl A:", curl_A_err)
-# %%
-plt.plot(A_hat, label='A')
-plt.plot(A_hat_recon, label='A recon')
->>>>>>> 2f47f859
 plt.legend()
 
 # %%
@@ -195,7 +121,6 @@
 plt.ylabel('H Error')
 plt.legend()
 # %%
-<<<<<<< HEAD
 plt.plot(ns, times[:, 0], label='p=1', marker='o')
 plt.plot(ns, times[:, 1], label='p=2', marker='*')
 plt.plot(ns, times[:, 2], label='p=3', marker='s')
@@ -268,67 +193,4 @@
 #     __z1[:,:,0], 
 #     __z1[:,:,1],
 #     color='w')
-=======
-
-
-def F(x): return x
-
-
-ɛ = 1e-5
-nx = 64
-_x1 = jnp.linspace(ɛ, 1-ɛ, nx)
-_x2 = jnp.linspace(ɛ, 1-ɛ, nx)
-_x3 = jnp.ones(1)/2
-_x = jnp.array(jnp.meshgrid(_x1, _x2, _x3))
-_x = _x.transpose(1, 2, 3, 0).reshape(nx*nx*1, 3)
-_y = jax.vmap(F)(_x)
-_y1 = _y[:, 0].reshape(nx, nx)
-_y2 = _y[:, 1].reshape(nx, nx)
-_nx = 16
-__x1 = jnp.linspace(ɛ, 1-ɛ, _nx)
-__x2 = jnp.linspace(ɛ, 1-ɛ, _nx)
-__x3 = jnp.ones(1)/2
-__x = jnp.array(jnp.meshgrid(__x1, __x2, __x3))
-__x = __x.transpose(1, 2, 3, 0).reshape(_nx*_nx*1, 3)
-__y = jax.vmap(F)(__x)
-__y1 = __y[:, 0].reshape(_nx, _nx)
-__y2 = __y[:, 1].reshape(_nx, _nx)
-
-# %%
-F_u = Pullback(curlA_h_recon, F, 2)
-F_u_h = Pullback(B_h, F, 2)
-_z1 = jax.vmap(F_u_h)(_x).reshape(nx, nx, 3)
-_z1_norm = jnp.linalg.norm(_z1, axis=2)
-_z2 = jax.vmap(F_u)(_x).reshape(nx, nx, 3)
-_z2_norm = jnp.linalg.norm(_z2, axis=2)
-plt.contourf(_y1, _y2, _z1_norm.reshape(nx, nx))
-plt.colorbar()
-plt.contour(_y1, _y2, _z2_norm.reshape(nx, nx), colors='k')
-__z1 = jax.vmap(F_u_h)(__x).reshape(_nx, _nx, 3)
-plt.quiver(
-    __y1,
-    __y2,
-    __z1[:, :, 0],
-    __z1[:, :, 1],
-    color='w')
-# %%
-# %%
-F_u = Pullback(A_h_recon, F, 2)
-F_u_h = Pullback(A_h, F, 2)
-_z1 = jax.vmap(F_u_h)(_x).reshape(nx, nx, 3)
-_z1_norm = jnp.linalg.norm(_z1, axis=2)
-_z2 = jax.vmap(F_u)(_x).reshape(nx, nx, 3)
-_z2_norm = jnp.linalg.norm(_z2, axis=2)
-plt.contourf(_y1, _y2, _z1_norm.reshape(nx, nx))
-plt.colorbar()
-plt.contour(_y1, _y2, _z2_norm.reshape(nx, nx), colors='k')
-__z1 = jax.vmap(F_u_h)(__x).reshape(_nx, _nx, 3)
-plt.quiver(
-    __y1,
-    __y2,
-    __z1[:, :, 0],
-    __z1[:, :, 1],
-    color='w')
-
->>>>>>> 2f47f859
 # %%