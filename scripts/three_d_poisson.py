--- conflicted
+++ resolved
@@ -87,11 +87,7 @@
 def run_convergence_analysis():
     """Run convergence analysis for different parameters."""
     # Parameter ranges
-<<<<<<< HEAD
-    ns = np.array([4, 6, 8, 10, 12, 14, 16])  # Extended range for higher resolution
-=======
     ns = np.array([4, 6, 8, 10, 12, 14])  # Extended range for higher resolution
->>>>>>> b05798c0
     ps = np.array([1, 2, 3])  # Added p=4 for higher order
 
     # Arrays to store results
@@ -140,11 +136,6 @@
                label='O(n^-4)', linestyle='--')
     plt.loglog(ns, err[-1, 2] * (ns/ns[-1])**(-6),
                label='O(n^-6)', linestyle='--')
-<<<<<<< HEAD
-    plt.loglog(ns, err[-1, 3] * (ns/ns[-1])**(-8),
-               label='O(n^-8)', linestyle='--')
-=======
->>>>>>> b05798c0
     plt.xlabel('Number of elements (n)')
     plt.ylabel('Relative L2 error')
     plt.title('Error Convergence')
@@ -207,11 +198,7 @@
     err, times, times2 = run_convergence_analysis()
 
     # Plot results
-<<<<<<< HEAD
-    ns = np.arange(4, 18, 2)
-=======
     ns = np.arange(4, 15, 2)
->>>>>>> b05798c0
     ps = np.arange(1, 4)
     plot_results(err, times, times2, ns, ps)
 
