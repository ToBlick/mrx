# %%
import os

import jax
import jax.numpy as jnp
import matplotlib.pyplot as plt

# import numpy as np
import scipy as sp

from mrx.DeRhamSequence import DeRhamSequence
from mrx.DifferentialForms import DifferentialForm, DiscreteFunction
from mrx.LazyMatrices import LazyMassMatrix
from mrx.Quadrature import QuadratureRule
from mrx.Utils import grad, jacobian_determinant, l2_product

# import time
# from functools import partial


# Enable 64-bit precision for numerical stability
jax.config.update("jax_enable_x64", True)

# Create output directory for figures
os.makedirs('script_outputs', exist_ok=True)

n = 16
p = 3
"""
Compute error for mixed Poisson problem.
Args:
    n: Number of elements in each direction
    p: Polynomial degree
Returns:
    float: Relative L2 error of the solution
"""
# Set up finite element spaces
ns = (n, n, 1)
ps = (p, p, 0)
types = ('clamped', 'clamped', 'constant') # Types
bcs = ('dirichlet', 'dirichlet', 'constant')  # Boundary conditions

# Define exact solution and source term
def F(x):
    return x


def u(x):
    """Exact solution of the Poisson problem."""
    r, χ, z = x
    return jnp.ones(1) * jnp.sin(2 * jnp.pi * r) * jnp.sin(2 * jnp.pi * χ)


def f(x):
    """Source term of the Poisson problem."""
    return 2 * (2*jnp.pi)**2 * u(x)


<<<<<<< HEAD
# Set up differential forms and quadrature
Λ0 = DifferentialForm(0, ns, ps, types)
Λ2 = DifferentialForm(2, ns, ps, types)
Λ3 = DifferentialForm(3, ns, ps, types)
Q = QuadratureRule(Λ0, 3*p)
# Set up operators
D = LazyDerivativeMatrix(Λ2, Λ3, Q).matrix()
M2 = LazyMassMatrix(Λ2, Q).matrix()
M0 = LazyMassMatrix(Λ0, Q).matrix()
M3 = LazyMassMatrix(Λ3, Q).matrix()
=======
# Create DeRham sequence
derham = DeRhamSequence(ns, ps, 3*p, types, bcs, F, polar=False)

# Get matrices using DeRhamSequence
D = derham.assemble_dvg()  # Divergence matrix 
M2 = derham.assemble_M2()  # Mass matrix for 2-forms
M0 = derham.assemble_M0()  # Mass matrix for 0-forms
M3 = derham.assemble_M3()  # Mass matrix for 3-forms

>>>>>>> 04d8c511
# Solve the system
K = D @ jnp.linalg.solve(M2, D.T)
P3 = derham.P3  # Projector for 3-forms
u_hat = jnp.linalg.solve(K, P3(f))
u_h = DiscreteFunction(u_hat, derham.Λ3)

# Compute error using Λ3 quadrature
def err(x): return u(x) - u_h(x)

error = (l2_product(err, err, derham.Q) / l2_product(u, u, derham.Q))**0.5
error

# %%
# Vector fields (k=-1 forms) 
Λv = DifferentialForm(-1, ns, ps, types)

# Create a consistent quadrature rule 
Q_consistent = QuadratureRule(derham.Λ0, 3*p)

# Gradient matrix for vector fields
def lazy_gradient_matrix(Λ1, Λ2):
    DF = jax.jacfwd(F)

    def _Λ0(x, i):
        return DF(x).T @ grad(lambda y: Λ1(y, i))(x)

    def _Λv(x, i):
        return DF(x).T @ Λ2(x, i)
    
    Λ0_ijk = jax.vmap(jax.vmap(_Λ0, (0, None)), (None, 0))(
        Q_consistent.x, jnp.arange(Λ1.n))  # n0 x n_q x d
    Λ1_ijk = jax.vmap(jax.vmap(_Λv, (0, None)), (None, 0))(
        Q_consistent.x, jnp.arange(Λ2.n))  # n1 x n_q x d
    Jj = jax.vmap(jacobian_determinant(F))(Q_consistent.x)  # n_q x 1
    wj = Q_consistent.w  # n_q
    return jnp.einsum("ijk,ljk,j,j->li", Λ0_ijk, Λ1_ijk, Jj, wj)


# %%
Dv = lazy_gradient_matrix(derham.Λ0, Λv)

# %%
<<<<<<< HEAD
Mv = LazyMassMatrix(Λv, Q).matrix()
=======
Mv = LazyMassMatrix(Λv, Q_consistent).matrix()

>>>>>>> 04d8c511
# %%
Kv = Dv.T @ jnp.linalg.solve(Mv, Dv)
P0 = derham.P0  # Projector for 0-forms


# Handle dimension mismatch 
rhs = P0(f)
if Kv.shape[0] != rhs.shape[0]:
    # Pad rhs to match Kv dimensions
    rhs = jnp.pad(rhs, (0, Kv.shape[0] - rhs.shape[0]))

u_hat_v = jnp.linalg.solve(Kv.at[-1, :].set(1.0), rhs.at[-1].set(0))

# %%
u_h_v = DiscreteFunction(u_hat_v, derham.Λ0)
def err(x): return u(x) - u_h_v(x)

error = (l2_product(err, err, derham.Q) / l2_product(u, u, derham.Q))**0.5
error

# %%
ɛ = 0
nx = 64
_x1 = jnp.linspace(ɛ, 1 - ɛ, nx)
_x2 = jnp.linspace(0, 1, nx)
_x3 = jnp.zeros(1) / 2
_x = jnp.array(jnp.meshgrid(_x1, _x2, _x3))
_x = _x.transpose(1, 2, 3, 0).reshape(nx * nx * 1, 3)

# # %%
# plt.contourf(_x1, _x2, jax.vmap(u_h)(_x)[:, 0].reshape(nx, nx), levels=20)
# # %%
# plt.contourf(_x1, _x2, jax.vmap(u_h_v)(_x)[:, 0].reshape(nx, nx), levels=20)
# %%
# %%
y = jax.vmap(u_h)(_x)
plt.figure(figsize=(8, 6))
plt.contourf(_x1, _x2, jax.vmap(u_h)(_x)[:, 0].reshape(nx, nx), levels=20)
plt.colorbar()
plt.title('Mixed Formulation Solution')
plt.xlabel('x1')
plt.ylabel('x2')
plt.show()

# %%
plt.figure(figsize=(8, 6))
plt.contourf(_x1, _x2, jax.vmap(u_h_v)(_x)[:, 0].reshape(nx, nx), levels=20)
plt.colorbar()
plt.title('Vector Field Solution')
plt.xlabel('x1')
plt.ylabel('x2')
plt.show()

# %%
# Note: Kv and M0 have different dimensions, so skipping over vector field eigenvalue computation
evs_mixed, evecs_mixed = sp.linalg.eig(K, M3)
evs_mixed = jnp.real(evs_mixed)
evecs_mixed = jnp.real(evecs_mixed)
sort_indices = jnp.argsort(evs_mixed)
evs_mixed = evs_mixed[sort_indices]
evecs_mixed = evecs_mixed[:, sort_indices]
# %%
evs_true = jnp.array([k**2 + m**2 for k in range(1, n+1)
                     for m in range(1, n+1)])
sort_indices = jnp.argsort(evs_true)
evs_true = evs_true[sort_indices]

# %%
# --- PLOT SETTINGS FOR SLIDES ---
FIG_SIZE = (12, 6)      # Figure size in inches (width, height)
TITLE_SIZE = 20         # Font size for the plot title
LABEL_SIZE = 20         # Font size for x and y axis labels
TICK_SIZE = 16          # Font size for x and y tick labels
LEGEND_SIZE = 16        # Font size for the legend
LINE_WIDTH = 2.5        # Width of the plot lines
# ---------------------------------


# %% Figure 1: Energy and Force
fig1, ax1 = plt.subplots(figsize=FIG_SIZE)
end = 20
# Plot Energy on the left y-axis (ax1)
color1 = 'purple'
color2 = 'black'
ax1.set_xlabel(r'$k$', fontsize=LABEL_SIZE)
ax1.set_ylabel(r'$\lambda_k / \pi^2$', fontsize=LABEL_SIZE)
ax1.plot(evs_true[:end], label=r'exact', markersize=10,
         color='grey', linestyle="-", lw=LINE_WIDTH)
<<<<<<< HEAD
ax1.plot(evs[:end] / (jnp.pi**2), label=r'$H^1$ elements',
         marker='*', markersize=10, color=color2, linestyle=":", lw=LINE_WIDTH)
ax1.plot(evs_mixed[:end] / (jnp.pi**2), label=r'FEEC elements',
         marker='^', markersize=10, color=color1, linestyle="", lw=LINE_WIDTH)
=======
ax1.plot(evs_mixed[:end] / (jnp.pi**2), label=r'mixed formulation',
         marker='^', markersize=10, color=color1, linestyle="--", lw=LINE_WIDTH)
>>>>>>> 04d8c511
ax1.tick_params(axis='y', labelsize=TICK_SIZE)
ax1.tick_params(axis='x', labelsize=TICK_SIZE)  # Set x-tick size
ax1.set_yticks(evs_true[:end])
ax1.grid(axis='y', linestyle='--', alpha=0.7)
plt.legend(fontsize=LEGEND_SIZE)
fig1.savefig('two_d_poisson_eigenvalues.pdf', bbox_inches='tight')
plt.show()

# %%


def plot_eigenvectors_grid(
    evecs,         # Eigenvectors array, shape (num_dofs, num_eigenvectors)
    Λ1,        # Parameters for DiscreteFunction
    map_input_x,   # Input points for the pushforward map (_x)
    y1_coords,     # y1 coordinates for contourf (_y1)
    y2_coords,     # y2 coordinates for contourf (_y2)
    nx_grid,       # Grid dimension for reshaping (nx)
    num_to_plot=9  # Number of eigenvectors to plot (0 to num_to_plot-1)
):

    if num_to_plot > evecs.shape[1]:
        print(
            f"Warning: Requested {num_to_plot} eigenvectors, but only {evecs.shape[1]} are available. Plotting all available.")
        num_to_plot = evecs.shape[1]

    # Determine grid size
    nrows = int(num_to_plot**0.5)
    ncols = int(num_to_plot**0.5)

    fig, axes = plt.subplots(nrows, ncols, figsize=(
        ncols * 3, nrows * 3))
    axes = axes.flatten()

    for i in range(num_to_plot):
        ax = axes[i]

        # Extract and prepare the degrees of freedom for the i-th eigenvector
        ev_dof = evecs[:, i]
        u_h = DiscreteFunction(ev_dof, Λ1)

        # Vector norm
        _z1_vector_field = jax.vmap(u_h)(map_input_x)
        _z1_reshaped = _z1_vector_field.reshape(nx_grid, nx_grid)
        ax.contourf(y1_coords, y2_coords, _z1_reshaped)

        # No axes
        ax.set_axis_off()
        ax.set_aspect('equal', adjustable='box')  # Maintain aspect ratio

    # Hide any unused subplots if num_to_plot < nrows*ncols
    for j in range(num_to_plot, nrows * ncols):
        fig.delaxes(axes[j])

    # Tight layout
    plt.tight_layout(pad=0.1, w_pad=0.1, h_pad=0.1)  # Adjust padding as needed

    return fig


# %%
# Use the mixed formulation
fig_eigenvectors = plot_eigenvectors_grid(
    evecs_mixed, derham.Λ3, 
    _x, _x1, _x2, nx,
    num_to_plot=25
)
plt.show()

# %%<|MERGE_RESOLUTION|>--- conflicted
+++ resolved
@@ -37,10 +37,12 @@
 # Set up finite element spaces
 ns = (n, n, 1)
 ps = (p, p, 0)
-types = ('clamped', 'clamped', 'constant') # Types
+types = ('clamped', 'clamped', 'constant')  # Types
 bcs = ('dirichlet', 'dirichlet', 'constant')  # Boundary conditions
 
 # Define exact solution and source term
+
+
 def F(x):
     return x
 
@@ -56,28 +58,15 @@
     return 2 * (2*jnp.pi)**2 * u(x)
 
 
-<<<<<<< HEAD
-# Set up differential forms and quadrature
-Λ0 = DifferentialForm(0, ns, ps, types)
-Λ2 = DifferentialForm(2, ns, ps, types)
-Λ3 = DifferentialForm(3, ns, ps, types)
-Q = QuadratureRule(Λ0, 3*p)
-# Set up operators
-D = LazyDerivativeMatrix(Λ2, Λ3, Q).matrix()
-M2 = LazyMassMatrix(Λ2, Q).matrix()
-M0 = LazyMassMatrix(Λ0, Q).matrix()
-M3 = LazyMassMatrix(Λ3, Q).matrix()
-=======
 # Create DeRham sequence
 derham = DeRhamSequence(ns, ps, 3*p, types, bcs, F, polar=False)
 
 # Get matrices using DeRhamSequence
-D = derham.assemble_dvg()  # Divergence matrix 
+D = derham.assemble_dvg()  # Divergence matrix
 M2 = derham.assemble_M2()  # Mass matrix for 2-forms
 M0 = derham.assemble_M0()  # Mass matrix for 0-forms
 M3 = derham.assemble_M3()  # Mass matrix for 3-forms
 
->>>>>>> 04d8c511
 # Solve the system
 K = D @ jnp.linalg.solve(M2, D.T)
 P3 = derham.P3  # Projector for 3-forms
@@ -85,19 +74,24 @@
 u_h = DiscreteFunction(u_hat, derham.Λ3)
 
 # Compute error using Λ3 quadrature
+
+
 def err(x): return u(x) - u_h(x)
+
 
 error = (l2_product(err, err, derham.Q) / l2_product(u, u, derham.Q))**0.5
 error
 
 # %%
-# Vector fields (k=-1 forms) 
+# Vector fields (k=-1 forms)
 Λv = DifferentialForm(-1, ns, ps, types)
 
-# Create a consistent quadrature rule 
+# Create a consistent quadrature rule
 Q_consistent = QuadratureRule(derham.Λ0, 3*p)
 
 # Gradient matrix for vector fields
+
+
 def lazy_gradient_matrix(Λ1, Λ2):
     DF = jax.jacfwd(F)
 
@@ -106,7 +100,7 @@
 
     def _Λv(x, i):
         return DF(x).T @ Λ2(x, i)
-    
+
     Λ0_ijk = jax.vmap(jax.vmap(_Λ0, (0, None)), (None, 0))(
         Q_consistent.x, jnp.arange(Λ1.n))  # n0 x n_q x d
     Λ1_ijk = jax.vmap(jax.vmap(_Λv, (0, None)), (None, 0))(
@@ -120,18 +114,14 @@
 Dv = lazy_gradient_matrix(derham.Λ0, Λv)
 
 # %%
-<<<<<<< HEAD
-Mv = LazyMassMatrix(Λv, Q).matrix()
-=======
 Mv = LazyMassMatrix(Λv, Q_consistent).matrix()
 
->>>>>>> 04d8c511
 # %%
 Kv = Dv.T @ jnp.linalg.solve(Mv, Dv)
 P0 = derham.P0  # Projector for 0-forms
 
 
-# Handle dimension mismatch 
+# Handle dimension mismatch
 rhs = P0(f)
 if Kv.shape[0] != rhs.shape[0]:
     # Pad rhs to match Kv dimensions
@@ -142,6 +132,7 @@
 # %%
 u_h_v = DiscreteFunction(u_hat_v, derham.Λ0)
 def err(x): return u(x) - u_h_v(x)
+
 
 error = (l2_product(err, err, derham.Q) / l2_product(u, u, derham.Q))**0.5
 error
@@ -214,15 +205,8 @@
 ax1.set_ylabel(r'$\lambda_k / \pi^2$', fontsize=LABEL_SIZE)
 ax1.plot(evs_true[:end], label=r'exact', markersize=10,
          color='grey', linestyle="-", lw=LINE_WIDTH)
-<<<<<<< HEAD
-ax1.plot(evs[:end] / (jnp.pi**2), label=r'$H^1$ elements',
-         marker='*', markersize=10, color=color2, linestyle=":", lw=LINE_WIDTH)
-ax1.plot(evs_mixed[:end] / (jnp.pi**2), label=r'FEEC elements',
-         marker='^', markersize=10, color=color1, linestyle="", lw=LINE_WIDTH)
-=======
 ax1.plot(evs_mixed[:end] / (jnp.pi**2), label=r'mixed formulation',
          marker='^', markersize=10, color=color1, linestyle="--", lw=LINE_WIDTH)
->>>>>>> 04d8c511
 ax1.tick_params(axis='y', labelsize=TICK_SIZE)
 ax1.tick_params(axis='x', labelsize=TICK_SIZE)  # Set x-tick size
 ax1.set_yticks(evs_true[:end])
@@ -286,7 +270,7 @@
 # %%
 # Use the mixed formulation
 fig_eigenvectors = plot_eigenvectors_grid(
-    evecs_mixed, derham.Λ3, 
+    evecs_mixed, derham.Λ3,
     _x, _x1, _x2, nx,
     num_to_plot=25
 )
