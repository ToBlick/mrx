--- conflicted
+++ resolved
@@ -4,7 +4,6 @@
 import jax
 import jax.numpy as jnp
 import matplotlib.pyplot as plt
-<<<<<<< HEAD
 import optax
 from mrx.DeRhamSequence import DeRhamSequence
 from mrx.DifferentialForms import DifferentialForm, DiscreteFunction, Pushforward
@@ -13,19 +12,6 @@
 from mrx.Projectors import Projector
 from mrx.Quadrature import QuadratureRule
 import matplotlib.gridspec as gridspec
-=======
-
-# import numpy as np
-
-from mrx.DeRhamSequence import DeRhamSequence
-from mrx.DifferentialForms import DifferentialForm, DiscreteFunction, Pushforward
-from mrx.LazyMatrices import LazyMassMatrix
-from mrx.Projectors import Projector
-from mrx.Quadrature import QuadratureRule
-
-# import time
-# from functools import partial
->>>>>>> 42478ed7
 
 from mrx.Utils import inv33, jacobian_determinant
 
@@ -72,7 +58,6 @@
     def F(x):
         """Polar coordinate mapping function."""
         r, χ, z = x
-<<<<<<< HEAD
         return jnp.array([a_h(χ)[0] * r * jnp.cos(2 * jnp.pi * χ),
                           -z,
                           a_h(χ)[0] * r * jnp.sin(2 * jnp.pi * χ)])
@@ -95,25 +80,6 @@
     M0 = jnp.einsum("ijk,ljk,j,j->il", Seq.Λ0_ijk,
                         Seq.Λ0_ijk, J_j, Seq.Q.w)
     M0 = Seq.E0.matrix() @ M0 @ Seq.E0.matrix().T
-=======
-        return jnp.ravel(jnp.array([_R(r, χ), _Y(r, χ), jnp.ones(1) * z]))
-
-    # Set up
-    ns = (n, n, 1)
-    ps = (p, p, 0)
-    types = ('clamped', 'periodic', 'constant') # Types
-    bcs = ('dirichlet', 'periodic', 'constant')  # Boundary conditions
-    
-    # Create DeRham sequence 
-    derham = DeRhamSequence(ns, ps, 3*p, types, bcs, F, polar=True)
-    
-    # Get stiffness and mass matrices
-    K = derham.assemble_gradgrad()  # Stiffness matrix 
-    M0 = derham.assemble_M0()      # Mass matrix for 0-forms
-    
-    # Debug by printing matrix shapes
-    print(f"K shape: {K.shape}, M0 shape: {M0.shape}")
->>>>>>> 42478ed7
     
     # Solve the system
     evs, evecs = generalized_eigh(K, M0)
@@ -123,7 +89,6 @@
     return evs, evecs
 
 # %%
-<<<<<<< HEAD
 def setup_target_shape(n_map, p_map, a, e):
     """
     Computes the discrete representation of an elliptical target shape.
@@ -137,75 +102,6 @@
     Q = QuadratureRule(Λmap, 3*p_map)
     P_0 = Projector(Λmap, Q)
     M0 = LazyMassMatrix(Λmap, Q).matrix()
-=======
-n = 8
-p = 3
-
-# %%
-a = 1.0
-e = 0.5
-
-
-# I'm not going to use DeRham object here since this is just a 1D mapping
-Λmap = DifferentialForm(0, (n, 1, 1), (p, 1, 1),
-                        ('periodic', 'constant', 'constant'))
-Q = QuadratureRule(Λmap, 3*p)
-P_0 = Projector(Λmap, Q)
-M0 = LazyMassMatrix(Λmap, Q).matrix()
-
-
-def radius(chi):
-    return jnp.ones(1) * a * (1 + e * jnp.cos(2 * jnp.pi * chi)) / (1 - e**2)**0.5
-
-
-def _radius(x):
-    chi = x[0]
-    return radius(chi)
-
-
-a_target = jnp.linalg.solve(M0, P_0(_radius))
-
-# %%
-k = 36  
-_k = jnp.arange(k)
-
-# Get eigenvalues 
-circle_evs = get_evs(jnp.ones(n), n, p)[0]
-ellipse_evs = get_evs(a_target, n, p)[0]
-
-plt.plot(_k, circle_evs[:k], marker='s', label=r'circle')
-plt.plot(_k, ellipse_evs[:k], marker='s', label=r'ellipse')
-plt.xlabel(r'$k$')
-plt.ylabel(r'$\lambda_k$')
-plt.grid(axis='y', linestyle='--', alpha=0.7)
-plt.legend()
-
-# %%
-a_hat = jnp.ones(n)
-target_evs = get_evs(a_target, n, p)[0]
-
-
-def fit_evs(a_hat, args):
-    _k = jnp.arange(k) + 1
-    evs = get_evs(a_hat, n, p)[0][:k]
-    return jnp.sum((evs/_k - target_evs[:k]/_k)**2)
-
-
-grad_fit = jax.jit(jax.value_and_grad(fit_evs))
-# %%
-# Momentum gradient descent
-key = jax.random.PRNGKey(1)
-a_hat = jnp.ones(n) + jax.random.normal(key, (n,)) * 0.5
-alpha = 5e-4
-beta = 0.9
-g = jnp.zeros_like(a_hat)
-
-for i in range(100):
-    v, grad_a = grad_fit(a_hat, None)
-    print('Objective function: {:.3E}'.format(v))
-    a_hat = a_hat - alpha * grad_a + beta * g
-
->>>>>>> 42478ed7
 
     def radius_func(chi):
         b = a * e
@@ -218,7 +114,6 @@
     return a_target, radius_func
 
 # %%
-<<<<<<< HEAD
 def plot_reconstruction(a_hat, 
                         target_radius_func, 
                         target_evs, 
@@ -271,67 +166,11 @@
     Λmap = DifferentialForm(0, (n_map, 1, 1), (p_map, 1, 1),
                             ('periodic', 'constant', 'constant'))
     _a_h = DiscreteFunction(a_hat, Λmap)
-=======
-k_plot = 36  
-_k_plot = jnp.arange(k_plot)
-
-# Get eigenvalues 
-circle_evs_final = get_evs(jnp.ones(n), n, p)[0]
-ellipse_evs_final = get_evs(a_target, n, p)[0]
-fit_evs_final = get_evs(a_hat, n, p)[0]
-
-plt.plot(_k_plot, circle_evs_final[:k_plot], marker='s', label=r'circle')
-plt.plot(_k_plot, ellipse_evs_final[:k_plot], marker='s', label=r'ellipse')
-plt.plot(_k_plot, fit_evs_final[:k_plot], marker='s', label=r'fit')
-plt.xlabel(r'$k$')
-plt.ylabel(r'$\lambda_k$')
-plt.grid(axis='y', linestyle='--', alpha=0.7)
-plt.legend()
-# %%
-
-# Create DeRham sequence 
-ns = (n, n, 1)
-ps = (p, p, 0)
-types = ('clamped', 'periodic', 'constant') # Types
-bcs = ('dirichlet', 'periodic', 'constant') # Boundary
-
-Λmap = DifferentialForm(0, (n, 1, 1), (p, 1, 1),
-                        ('periodic', 'constant', 'constant'))
-_a_h = DiscreteFunction(a_hat, Λmap)
-
-
-def a_h(x):
-    _x = jnp.array([x, 0, 0])
-    return _a_h(_x)
-
-
-def _R(r, χ):
-    """Compute the R coordinate in polar mapping."""
-    return jnp.ones(1) * (a_h(χ) * r * jnp.cos(2 * jnp.pi * χ))
-
-
-def _Y(r, χ):
-    """Compute the Y coordinate in polar mapping."""
-    return jnp.ones(1) * (a_h(χ) * r * jnp.sin(2 * jnp.pi * χ))
-
-
-def F(x):
-    r, χ, z = x
-    return jnp.ravel(jnp.array([_R(r, χ), _Y(r, χ), jnp.ones(1) * z]))
-
-
-# Create DeRham sequence
-derham = DeRhamSequence(ns, ps, 3*p, types, bcs, F, polar=True)
-
-# Get the extraction operator for 3-forms
-E3 = derham.E3.matrix()
->>>>>>> 42478ed7
 
     def a_h(x):
         _x = jnp.array([x, 0, 0])
         return _a_h(_x)
 
-<<<<<<< HEAD
     def F(x):
         """Polar coordinate mapping function."""
         r, χ, z = x
@@ -423,22 +262,6 @@
     plt.savefig(filepath)
     plt.close(fig)
     print(f"Saved reconstruction plot to {filepath}")
-=======
-ɛ = 1e-6
-nx = 64
-_nx = 16
-_x1 = jnp.linspace(ɛ, 1 - ɛ, nx)
-_x2 = jnp.linspace(0, 1, nx)
-_x3 = jnp.zeros(1) / 2
-_x = jnp.array(jnp.meshgrid(_x1, _x2, _x3))
-_x = _x.transpose(1, 2, 3, 0).reshape(nx * nx * 1, 3)
-_y = jax.vmap(F)(_x)
-_y1 = _y[:, 0].reshape(nx, nx)
-_y2 = _y[:, 1].reshape(nx, nx)
-# %%
-u_h = Pushforward(DiscreteFunction(evecs[:, 0], derham.Λ3, E3), F, 3)
-plt.contourf(_y1, _y2, jax.vmap(u_h)(_x).reshape(nx, nx), levels=10)
->>>>>>> 42478ed7
 
 # %%
 
