--- conflicted
+++ resolved
@@ -16,12 +16,8 @@
 
 import jax
 import jax.numpy as jnp
-<<<<<<< HEAD
-import sys
-=======
 import matplotlib.pyplot as plt
 import numpy as np
->>>>>>> 6032805d
 
 from mrx.derham_sequence import DeRhamSequence
 from mrx.differential_forms import DiscreteFunction
