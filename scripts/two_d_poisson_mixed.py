"""
2D Mixed Poisson Problem

This script solves a 2D Poisson problem using a mixed finite element formulation.
The problem is defined on a square domain [0,1]^2 with Dirichlet boundary conditions.

The mixed formulation uses:
- Λ2: 2-forms for the flux
- Λ3: 3-forms for the potential
- Λ0: 0-forms for quadrature

The script demonstrates:
1. Solution of the 2D Poisson equation using mixed formulation
2. Convergence analysis with respect to:
   - Number of elements (n)
   - Polynomial degree (p)
3. JIT compilation speedup comparison
4. Error and timing analysis

The exact solution is given by:
u(x,y) = sin(2πx) * sin(2πy)
with source term:
f(x,y) = 2*(2π)^2 * u(x,y)
"""

import jax
import jax.numpy as jnp
import numpy as np
import matplotlib.pyplot as plt
import time
import os

from mrx.DifferentialForms import DifferentialForm, DiscreteFunction
from mrx.Quadrature import QuadratureRule
from mrx.Projectors import Projector
from mrx.LazyMatrices import LazyMassMatrix, LazyDerivativeMatrix
from mrx.Utils import l2_product
from functools import partial

<<<<<<< HEAD
=======
# Enable 64-bit precision for numerical stability
>>>>>>> b05798c0
jax.config.update("jax_enable_x64", True)

# Create output directory for figures
os.makedirs('script_outputs', exist_ok=True)


@partial(jax.jit, static_argnames=["n", "p"])
def get_err(n, p):
    """
    Compute error for mixed Poisson problem.

    Args:
        n: Number of elements in each direction
        p: Polynomial degree

    Returns:
        float: Relative L2 error of the solution
    """
    # Set up finite element spaces
    ns = (n, n, 1)
    ps = (p, p, 0)
    types = ('clamped', 'clamped', 'constant')

    # Define exact solution and source term
    def u(x):
        """Exact solution of the Poisson problem."""
        r, χ, z = x
        return jnp.ones(1) * jnp.sin(2 * jnp.pi * r) * jnp.sin(2 * jnp.pi * χ)

    def f(x):
<<<<<<< HEAD
        return 2 * (2 * jnp.pi) ** 2 * u(x)

    types = ("clamped", "clamped", "constant")
=======
        """Source term of the Poisson problem."""
        return 2 * (2*jnp.pi)**2 * u(x)

    # Set up differential forms and quadrature
>>>>>>> b05798c0
    Λ0 = DifferentialForm(0, ns, ps, types)
    Λ2 = DifferentialForm(2, ns, ps, types)
    Λ3 = DifferentialForm(3, ns, ps, types)
    Q = QuadratureRule(Λ0, 3)

    # Set up operators
    D = LazyDerivativeMatrix(Λ2, Λ3, Q).M
    M2 = LazyMassMatrix(Λ2, Q).M

    # Add small regularization to prevent singular matrices
    reg = 1e-10 * jnp.eye(M2.shape[0])
    M2_reg = M2 + reg

    # Solve the system
    K = D @ jnp.linalg.solve(M2_reg, D.T)
    P3 = Projector(Λ3, Q)
    u_hat = jnp.linalg.solve(K, P3(f))
    u_h = DiscreteFunction(u_hat, Λ3)

<<<<<<< HEAD
    def err(x):
        return u(x) - u_h(x)

    return (l2_product(err, err, Q) / l2_product(u, u, Q)) ** 0.5

=======
    # Compute error using Λ3 quadrature
    def err(x): return u(x) - u_h(x)
    return (l2_product(err, err, Q) / l2_product(u, u, Q))**0.5
>>>>>>> b05798c0


def run_convergence_analysis():
    """Run convergence analysis for different parameters."""
    # Parameter ranges
    ns = np.arange(7, 21, 2)
    ps = np.arange(1, 4)

    # Arrays to store results
    err = np.zeros((len(ns), len(ps)))
    times = np.zeros((len(ns), len(ps)))

    # First run (with JIT compilation)
    print("First run (with JIT compilation):")
    for i, n in enumerate(ns):
        for j, p in enumerate(ps):
            start = time.time()
            err[i, j] = get_err(n, p)
            end = time.time()
            times[i, j] = end - start
            print(f"n={n}, p={p}, err={err[i, j]:.2e}, time={times[i, j]:.2f}s")

    # Second run (after JIT compilation)
    print("\nSecond run (after JIT compilation):")
    times2 = np.zeros((len(ns), len(ps)))
    for i, n in enumerate(ns):
        for j, p in enumerate(ps):
            start = time.time()
            _ = get_err(n, p)  # We don't need to store the error again
            end = time.time()
            times2[i, j] = end - start
            print(f"n={n}, p={p}, time={times2[i, j]:.2f}s")

    return err, times, times2


def plot_results(err, times, times2, ns, ps):
    """Plot the results of the convergence analysis."""
    # Create figures
    figures = []

    # Error convergence plot
    fig1 = plt.figure(figsize=(10, 6))
    for j, p in enumerate(ps):
        plt.loglog(ns, err[:, j],
                   label=f'p={p}',
                   marker='o')
    # Add theoretical convergence rates
    plt.loglog(ns, err[-1, 0] * (ns/ns[-1])**(-1),
               label='O(n^-1)', linestyle='--')
    plt.loglog(ns, err[-1, 1] * (ns/ns[-1])**(-2),
               label='O(n^-2)', linestyle='--')
    plt.loglog(ns, err[-1, 2] * (ns/ns[-1])**(-4),
               label='O(n^-4)', linestyle='--')
    plt.xlabel('Number of elements (n)')
    plt.ylabel('Relative L2 error')
    plt.title('Error Convergence')
    plt.grid(True)
    plt.legend()
    figures.append(fig1)
    plt.savefig('script_outputs/2d_poisson_mixed_error.png', dpi=300, bbox_inches='tight')

    # Timing plot (first run)
    fig2 = plt.figure(figsize=(10, 6))
    for j, p in enumerate(ps):
        plt.loglog(ns, times[:, j],
                   label=f'p={p}',
                   marker='o')
    plt.loglog(ns, times[0, 0] * (ns/ns[0])**(4),
               label='O(n^4)', linestyle='--')
    plt.xlabel('Number of elements (n)')
    plt.ylabel('Computation time (s)')
    plt.title('Timing (First Run)')
    plt.grid(True)
    plt.legend()
    figures.append(fig2)
    plt.savefig('script_outputs/2d_poisson_mixed_time1.png', dpi=300, bbox_inches='tight')

    # Timing plot (second run)
    fig3 = plt.figure(figsize=(10, 6))
    for j, p in enumerate(ps):
        plt.loglog(ns, times2[:, j],
                   label=f'p={p}',
                   marker='o')
    plt.xlabel('Number of elements (n)')
    plt.ylabel('Computation time (s)')
    plt.title('Timing (Second Run)')
    plt.grid(True)
    plt.legend()
    figures.append(fig3)
    plt.savefig('script_outputs/2d_poisson_mixed_time2.png', dpi=300, bbox_inches='tight')

    # Speedup plot
    fig4 = plt.figure(figsize=(10, 6))
    for j, p in enumerate(ps):
<<<<<<< HEAD
        start = time.time()
        err[i, j] = get_err(n, p)
        end = time.time()
        times[i, j] = end - start
        print(f"n={n}, p={p}, err={err[i, j]}, time={times[i, j]}")
# %%
plt.plot(ns, err[:, 0], label="p=1", marker="o")
plt.plot(ns, err[:, 1], label="p=2", marker="*")
plt.plot(ns, err[:, 2], label="p=3", marker="s")
plt.plot(ns, err[-1, 0] * (ns / ns[-1]) ** (-1), label="O(n^-1)", linestyle="--")
plt.plot(ns, err[-1, 1] * (ns / ns[-1]) ** (-2), label="O(n^-2)", linestyle="--")
plt.plot(ns, err[-1, 2] * (ns / ns[-1]) ** (-4), label="O(n^-4)", linestyle="--")
plt.loglog()
plt.xlabel("n")
plt.ylabel("Error")
plt.legend()
# %%
plt.plot(ns, times[:, 0], label="p=1", marker="o")
plt.plot(ns, times[:, 1], label="p=2", marker="*")
plt.plot(ns, times[:, 2], label="p=3", marker="s")
plt.plot(ns, times[0, 0] * (ns / ns[0]) ** (4), label="O(n^4)", linestyle="--")
plt.loglog()
plt.xlabel("n")
plt.ylabel("Time [s]")
plt.legend()
# %%
=======
        speedup = times[:, j] / times2[:, j]
        plt.semilogy(ns, speedup,
                     label=f'p={p}',
                     marker='o')
    plt.xlabel('Number of elements (n)')
    plt.ylabel('Speedup factor')
    plt.title('JIT Compilation Speedup')
    plt.grid(True)
    plt.legend()
    figures.append(fig4)
    plt.savefig('script_outputs/2d_poisson_mixed_speedup.png', dpi=300, bbox_inches='tight')

    return figures


def main():
    """Main function to run the analysis."""
    # Run convergence analysis
    err, times, times2 = run_convergence_analysis()

    # Plot results
    ns = np.arange(7, 21, 2)
    ps = np.arange(1, 4)
    plot_results(err, times, times2, ns, ps)

    # Show all figures
    plt.show()

    # Clean up
    plt.close('all')


if __name__ == "__main__":
    main()
>>>>>>> b05798c0
<|MERGE_RESOLUTION|>--- conflicted
+++ resolved
@@ -37,10 +37,7 @@
 from mrx.Utils import l2_product
 from functools import partial
 
-<<<<<<< HEAD
-=======
 # Enable 64-bit precision for numerical stability
->>>>>>> b05798c0
 jax.config.update("jax_enable_x64", True)
 
 # Create output directory for figures
@@ -71,16 +68,10 @@
         return jnp.ones(1) * jnp.sin(2 * jnp.pi * r) * jnp.sin(2 * jnp.pi * χ)
 
     def f(x):
-<<<<<<< HEAD
-        return 2 * (2 * jnp.pi) ** 2 * u(x)
-
-    types = ("clamped", "clamped", "constant")
-=======
         """Source term of the Poisson problem."""
         return 2 * (2*jnp.pi)**2 * u(x)
 
     # Set up differential forms and quadrature
->>>>>>> b05798c0
     Λ0 = DifferentialForm(0, ns, ps, types)
     Λ2 = DifferentialForm(2, ns, ps, types)
     Λ3 = DifferentialForm(3, ns, ps, types)
@@ -100,17 +91,9 @@
     u_hat = jnp.linalg.solve(K, P3(f))
     u_h = DiscreteFunction(u_hat, Λ3)
 
-<<<<<<< HEAD
-    def err(x):
-        return u(x) - u_h(x)
-
-    return (l2_product(err, err, Q) / l2_product(u, u, Q)) ** 0.5
-
-=======
     # Compute error using Λ3 quadrature
     def err(x): return u(x) - u_h(x)
     return (l2_product(err, err, Q) / l2_product(u, u, Q))**0.5
->>>>>>> b05798c0
 
 
 def run_convergence_analysis():
@@ -131,7 +114,8 @@
             err[i, j] = get_err(n, p)
             end = time.time()
             times[i, j] = end - start
-            print(f"n={n}, p={p}, err={err[i, j]:.2e}, time={times[i, j]:.2f}s")
+            print(
+                f"n={n}, p={p}, err={err[i, j]:.2e}, time={times[i, j]:.2f}s")
 
     # Second run (after JIT compilation)
     print("\nSecond run (after JIT compilation):")
@@ -171,7 +155,8 @@
     plt.grid(True)
     plt.legend()
     figures.append(fig1)
-    plt.savefig('script_outputs/2d_poisson_mixed_error.png', dpi=300, bbox_inches='tight')
+    plt.savefig('script_outputs/2d_poisson_mixed_error.png',
+                dpi=300, bbox_inches='tight')
 
     # Timing plot (first run)
     fig2 = plt.figure(figsize=(10, 6))
@@ -187,7 +172,8 @@
     plt.grid(True)
     plt.legend()
     figures.append(fig2)
-    plt.savefig('script_outputs/2d_poisson_mixed_time1.png', dpi=300, bbox_inches='tight')
+    plt.savefig('script_outputs/2d_poisson_mixed_time1.png',
+                dpi=300, bbox_inches='tight')
 
     # Timing plot (second run)
     fig3 = plt.figure(figsize=(10, 6))
@@ -201,39 +187,12 @@
     plt.grid(True)
     plt.legend()
     figures.append(fig3)
-    plt.savefig('script_outputs/2d_poisson_mixed_time2.png', dpi=300, bbox_inches='tight')
+    plt.savefig('script_outputs/2d_poisson_mixed_time2.png',
+                dpi=300, bbox_inches='tight')
 
     # Speedup plot
     fig4 = plt.figure(figsize=(10, 6))
     for j, p in enumerate(ps):
-<<<<<<< HEAD
-        start = time.time()
-        err[i, j] = get_err(n, p)
-        end = time.time()
-        times[i, j] = end - start
-        print(f"n={n}, p={p}, err={err[i, j]}, time={times[i, j]}")
-# %%
-plt.plot(ns, err[:, 0], label="p=1", marker="o")
-plt.plot(ns, err[:, 1], label="p=2", marker="*")
-plt.plot(ns, err[:, 2], label="p=3", marker="s")
-plt.plot(ns, err[-1, 0] * (ns / ns[-1]) ** (-1), label="O(n^-1)", linestyle="--")
-plt.plot(ns, err[-1, 1] * (ns / ns[-1]) ** (-2), label="O(n^-2)", linestyle="--")
-plt.plot(ns, err[-1, 2] * (ns / ns[-1]) ** (-4), label="O(n^-4)", linestyle="--")
-plt.loglog()
-plt.xlabel("n")
-plt.ylabel("Error")
-plt.legend()
-# %%
-plt.plot(ns, times[:, 0], label="p=1", marker="o")
-plt.plot(ns, times[:, 1], label="p=2", marker="*")
-plt.plot(ns, times[:, 2], label="p=3", marker="s")
-plt.plot(ns, times[0, 0] * (ns / ns[0]) ** (4), label="O(n^4)", linestyle="--")
-plt.loglog()
-plt.xlabel("n")
-plt.ylabel("Time [s]")
-plt.legend()
-# %%
-=======
         speedup = times[:, j] / times2[:, j]
         plt.semilogy(ns, speedup,
                      label=f'p={p}',
@@ -244,7 +203,8 @@
     plt.grid(True)
     plt.legend()
     figures.append(fig4)
-    plt.savefig('script_outputs/2d_poisson_mixed_speedup.png', dpi=300, bbox_inches='tight')
+    plt.savefig('script_outputs/2d_poisson_mixed_speedup.png',
+                dpi=300, bbox_inches='tight')
 
     return figures
 
@@ -267,5 +227,4 @@
 
 
 if __name__ == "__main__":
-    main()
->>>>>>> b05798c0
+    main()