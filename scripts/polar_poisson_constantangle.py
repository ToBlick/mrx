"""
2D Poisson Problem in Polar Coordinates with Constant Angle

This script solves the 2D Poisson equation in polar coordinates using a finite element method
with a constant angle approximation. The problem is defined on a circular domain with
Dirichlet boundary conditions.

The equation being solved is:
    -∇²u = f

where:
    u(r,θ) = r³(3log(r) - 2)/27 + 2/27  (exact solution)
    f(r,θ) = -r log(r)                   (source term)

The domain is a circle of radius 'a' centered at (R0, Y0).

Key features:
- Uses standard finite element formulation
- Implements polar mapping with constant angle
- Demonstrates convergence analysis
- Visualizes solution and error
- Compares different polynomial orders and quadrature rules

The script generates several plots:
1. Convergence analysis (error vs degrees of freedom)
2. Performance analysis (computation time vs degrees of freedom)
"""

import jax
import jax.numpy as jnp
import numpy as np
import time
import matplotlib.pyplot as plt
from pathlib import Path

from mrx.DifferentialForms import DifferentialForm, DiscreteFunction
from mrx.Quadrature import QuadratureRule
from mrx.Projectors import Projector
<<<<<<< HEAD
from mrx.LazyMatrices import LazyStiffnessMatrix, LazyMassMatrix
from mrx.BoundaryConditions import LazyBoundaryOperator
=======
from mrx.LazyMatrices import LazyStiffnessMatrix
>>>>>>> b05798c0
from mrx.Utils import l2_product
from functools import partial

# Enable 64-bit precision for numerical stability
jax.config.update("jax_enable_x64", True)

# Create output directory
output_dir = Path("script_outputs")
output_dir.mkdir(parents=True, exist_ok=True)


@partial(jax.jit, static_argnames=['n', 'p', 'q'])
def get_err(n, p, q):
<<<<<<< HEAD
    def _R(r, χ):
        return r * jnp.cos(2 * jnp.pi * χ)
    def _Y(r, χ):
        return r * jnp.sin(2 * jnp.pi * χ)
=======
    """
    Compute the relative L2 error for the 2D Poisson problem in polar coordinates
    with constant angle approximation.

    This function solves the Poisson equation using a standard finite element formulation
    and computes the relative L2 error between the exact and numerical solutions.

    Parameters
    ----------
    n : int
        Number of elements in the radial direction
    p : int
        Polynomial degree for the finite element spaces
    q : int
        Quadrature order for numerical integration

    Returns
    -------
    float
        Relative L2 error between exact and numerical solutions, computed as:
        ||u - u_h||_L2 / ||u||_L2
        where u is the exact solution and u_h is the numerical solution

    Notes
    -----
    - Uses standard finite element formulation with H1 space
    - Implements polar mapping with constant angle for the circular domain
    - The exact solution is u(r,θ) = r³(3log(r) - 2)/27 + 2/27
    - The source term is f(r,θ) = -r log(r)
    - The domain is a circle of radius 1 centered at (3,0)
    """
    a = 1
    R0 = 3.0
    Y0 = 0.0

    def _R(r, χ):
        return jnp.ones(1) * (R0 + a * r * jnp.cos(2 * jnp.pi * χ))

    def _Y(r, χ):
        return jnp.ones(1) * (Y0 + a * r * jnp.sin(2 * jnp.pi * χ))

>>>>>>> b05798c0
    def F(x):
        r, χ, z = x
        return jnp.ravel(jnp.array([_R(r, χ),
                                    _Y(r, χ),
<<<<<<< HEAD
                                    z]))
    ns = (n, 1, n)
    ps = (p, 0, p)
    def u(x):
        r, χ, z = x
        return jnp.ones(1) * (r**3 * (3 * jnp.log(r) - 2)  + 2) / 27 * jnp.sin(2 * jnp.pi * z)
=======
                                    jnp.ones(1) * z]))
    ns = (n, 1, 1)
    ps = (p, 0, 0)

    def u(x):
        r, χ, z = x
        return jnp.ones(1) * r**3 * (3 * jnp.log(r) - 2) / 27 + 2/27

>>>>>>> b05798c0
    def f(x):
        r, χ, z = x
        return jnp.ones(1) * ( - r * jnp.log(r) * jnp.sin(2 * jnp.pi * z) + (2*jnp.pi)**2 * u(x) )
    types = ('clamped', 'constant', 'clamped')
    bcs = ('half', 'none', 'dirichlet')
    Λ0 = DifferentialForm(0, ns, ps, types)
    E0 = LazyBoundaryOperator(Λ0, bcs).M

    Q = QuadratureRule(Λ0, q)
    # M0 = LazyMassMatrix(Λ0, Q, F=F, E=E0).M
    K = LazyStiffnessMatrix(Λ0, Q, F=F, E=E0).M
    P0 = Projector(Λ0, Q, F=F, E=E0)
    u_hat = jnp.linalg.solve(K, P0(f))
    u_h = DiscreteFunction(u_hat, Λ0, E0)
    def err(x): return (u(x) - u_h(x))
    error = (l2_product(err, err, Q, F) / l2_product(u, u, Q, F))**0.5
    return error


# Convergence analysis
print("\nRunning convergence analysis...")
ns = np.arange(4, 20, 2)
ps = np.arange(1, 4)
qs = np.arange(3, 11, 3)
err = np.zeros((len(ns), len(ps), len(qs)))
times = np.zeros((len(ns), len(ps), len(qs)))

for i, n in enumerate(ns):
    for j, p in enumerate(ps):
        for k, q in enumerate(qs):
            start = time.time()
            err[i, j, k] = get_err(n, p, q)
            end = time.time()
            times[i, j, k] = end - start
            print(f"n={n}, p={p}, q={q}, err={err[i,j,k]:.2e}, time={times[i,j,k]:.2f}s")

# Plot and save convergence analysis
# fig = converge_plot(err, ns, ps, qs)
# fig.update_layout(
#     xaxis_type="log",
#     yaxis_type="log",
#     yaxis_tickformat=".1e",
#     xaxis_title='Number of Elements (n)',
#     yaxis_title='Relative L2 Error',
#     title='Convergence Analysis'
# )
plt.figure(figsize=(10, 6))
plt.plot(ns, err[:, 0, 0], 'o-', label='p=1')
plt.plot(ns, err[:, 1, 0], 's-', label='p=2')
plt.plot(ns, err[:, 2, 0], '^-', label='p=3')
plt.xscale('log')
plt.yscale('log')
plt.xlabel('Number of Elements (n)')
plt.ylabel('Relative L2 Error')
plt.title('Convergence Analysis')
plt.grid(True)
plt.legend()
plt.savefig(output_dir / 'convergence.png', dpi=300, bbox_inches='tight')

# Plot and save performance analysis
# fig = converge_plot(times, ns, ps, qs)
# fig.update_layout(
#     xaxis_type="log",
#     yaxis_type="log",
#     yaxis_tickformat=".1e",
#     xaxis_title='Number of Elements (n)',
#     yaxis_title='Computation Time (s)',
#     title='Performance Analysis'
# )
plt.figure(figsize=(10, 6))
plt.plot(ns, times[:, 0, 0], 'o-', label='p=1')
plt.plot(ns, times[:, 1, 0], 's-', label='p=2')
plt.plot(ns, times[:, 2, 0], '^-', label='p=3')
plt.xscale('log')
plt.yscale('log')
plt.xlabel('Number of Elements (n)')
plt.ylabel('Computation Time (s)')
plt.title('Performance Analysis')
plt.grid(True)
plt.legend()
plt.savefig(output_dir / 'performance.png', dpi=300, bbox_inches='tight')

# Show all plots
plt.show()<|MERGE_RESOLUTION|>--- conflicted
+++ resolved
@@ -36,12 +36,8 @@
 from mrx.DifferentialForms import DifferentialForm, DiscreteFunction
 from mrx.Quadrature import QuadratureRule
 from mrx.Projectors import Projector
-<<<<<<< HEAD
 from mrx.LazyMatrices import LazyStiffnessMatrix, LazyMassMatrix
 from mrx.BoundaryConditions import LazyBoundaryOperator
-=======
-from mrx.LazyMatrices import LazyStiffnessMatrix
->>>>>>> b05798c0
 from mrx.Utils import l2_product
 from functools import partial
 
@@ -55,78 +51,27 @@
 
 @partial(jax.jit, static_argnames=['n', 'p', 'q'])
 def get_err(n, p, q):
-<<<<<<< HEAD
     def _R(r, χ):
         return r * jnp.cos(2 * jnp.pi * χ)
+
     def _Y(r, χ):
         return r * jnp.sin(2 * jnp.pi * χ)
-=======
-    """
-    Compute the relative L2 error for the 2D Poisson problem in polar coordinates
-    with constant angle approximation.
 
-    This function solves the Poisson equation using a standard finite element formulation
-    and computes the relative L2 error between the exact and numerical solutions.
-
-    Parameters
-    ----------
-    n : int
-        Number of elements in the radial direction
-    p : int
-        Polynomial degree for the finite element spaces
-    q : int
-        Quadrature order for numerical integration
-
-    Returns
-    -------
-    float
-        Relative L2 error between exact and numerical solutions, computed as:
-        ||u - u_h||_L2 / ||u||_L2
-        where u is the exact solution and u_h is the numerical solution
-
-    Notes
-    -----
-    - Uses standard finite element formulation with H1 space
-    - Implements polar mapping with constant angle for the circular domain
-    - The exact solution is u(r,θ) = r³(3log(r) - 2)/27 + 2/27
-    - The source term is f(r,θ) = -r log(r)
-    - The domain is a circle of radius 1 centered at (3,0)
-    """
-    a = 1
-    R0 = 3.0
-    Y0 = 0.0
-
-    def _R(r, χ):
-        return jnp.ones(1) * (R0 + a * r * jnp.cos(2 * jnp.pi * χ))
-
-    def _Y(r, χ):
-        return jnp.ones(1) * (Y0 + a * r * jnp.sin(2 * jnp.pi * χ))
-
->>>>>>> b05798c0
     def F(x):
         r, χ, z = x
         return jnp.ravel(jnp.array([_R(r, χ),
                                     _Y(r, χ),
-<<<<<<< HEAD
                                     z]))
     ns = (n, 1, n)
     ps = (p, 0, p)
-    def u(x):
-        r, χ, z = x
-        return jnp.ones(1) * (r**3 * (3 * jnp.log(r) - 2)  + 2) / 27 * jnp.sin(2 * jnp.pi * z)
-=======
-                                    jnp.ones(1) * z]))
-    ns = (n, 1, 1)
-    ps = (p, 0, 0)
 
     def u(x):
         r, χ, z = x
-        return jnp.ones(1) * r**3 * (3 * jnp.log(r) - 2) / 27 + 2/27
+        return jnp.ones(1) * (r**3 * (3 * jnp.log(r) - 2) + 2) / 27 * jnp.sin(2 * jnp.pi * z)
 
->>>>>>> b05798c0
     def f(x):
         r, χ, z = x
-        return jnp.ones(1) * ( - r * jnp.log(r) * jnp.sin(2 * jnp.pi * z) + (2*jnp.pi)**2 * u(x) )
+        return jnp.ones(1) * (- r * jnp.log(r) * jnp.sin(2 * jnp.pi * z) + (2*jnp.pi)**2 * u(x))
     types = ('clamped', 'constant', 'clamped')
     bcs = ('half', 'none', 'dirichlet')
     Λ0 = DifferentialForm(0, ns, ps, types)
@@ -158,7 +103,8 @@
             err[i, j, k] = get_err(n, p, q)
             end = time.time()
             times[i, j, k] = end - start
-            print(f"n={n}, p={p}, q={q}, err={err[i,j,k]:.2e}, time={times[i,j,k]:.2f}s")
+            print(
+                f"n={n}, p={p}, q={q}, err={err[i, j, k]:.2e}, time={times[i, j, k]:.2f}s")
 
 # Plot and save convergence analysis
 # fig = converge_plot(err, ns, ps, qs)
