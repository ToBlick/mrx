--- conflicted
+++ resolved
@@ -37,24 +37,16 @@
 from mrx.DifferentialForms import DifferentialForm, DiscreteFunction, Pullback
 from mrx.Quadrature import QuadratureRule
 from mrx.Projectors import Projector
+from mrx.Projectors import Projector
 from mrx.PolarMapping import get_xi, LazyExtractionOperator
-<<<<<<< HEAD
 from mrx.LazyMatrices import (
     LazyMassMatrix,
     LazyProjectionMatrix,
 )
-=======
-from mrx.LazyMatrices import LazyMassMatrix, LazyProjectionMatrix
-
-# Create output directory
-output_dir = Path("script_outputs")
-output_dir.mkdir(parents=True, exist_ok=True)
-
-# Problem parameters
-n = 8  # Number of elements in each direction
-p = 3  # Polynomial degree
->>>>>>> b05798c0
-
+
+# %%
+n = 8
+p = 3
 
 
 def _R(r, χ):
@@ -79,8 +71,9 @@
     r = jnp.sqrt(x**2 + y**2)
     χ = jnp.arctan2(y, x)  # in [-π, π]
     χ = jnp.where(χ < 0, χ + 2 * jnp.pi, χ) / (2 * jnp.pi)  # in [0, 1]
+    χ = jnp.arctan2(y, x)  # in [-π, π]
+    χ = jnp.where(χ < 0, χ + 2 * jnp.pi, χ) / (2 * jnp.pi)  # in [0, 1]
     return jnp.array([r, χ, z])
-<<<<<<< HEAD
 
 
 t = jnp.array([0.8, 0.25, 0])
@@ -93,34 +86,12 @@
 Λ0, Λ1, Λ2, Λ3 = [
     DifferentialForm(i, ns, ps, types) for i in range(4)
 ]  # H1, H(curl), H(div), L2
-=======
-
-
-def f(x):
-    """Test scalar function in physical space: f(x,y,z) = cos(πx)"""
-    x, y, z = x
-    return jnp.ones(1) * jnp.cos(jnp.pi * x)
-
-
-def A(r):
-    """Test vector field in physical space: A(x,y,z) = [x, 0, 0]"""
-    x, y, z = r
-    return jnp.array([x, 0, 0])
-
-
-# Set up finite element spaces
-ns = (n, n, 1)  # Number of elements in each direction
-ps = (p, p, 0)  # Polynomial degrees
-types = ('clamped', 'periodic', 'constant')  # Boundary conditions
-
-# Initialize differential forms
-Λ0, Λ1, Λ2, Λ3 = [DifferentialForm(i, ns, ps, types) for i in range(4)]  # H1, H(curl), H(div), L2
->>>>>>> b05798c0
 Q = QuadratureRule(Λ0, 4)
 
 # Set up operators
 ξ, R_hat, Y_hat, Λ, τ = get_xi(_R, _Y, Λ0, Q)
-E0, E1, E2, E3 = [LazyExtractionOperator(Λ, ξ, False).M for Λ in [Λ0, Λ1, Λ2, Λ3]]
+E0, E1, E2, E3 = [LazyExtractionOperator(
+    Λ, ξ, False).M for Λ in [Λ0, Λ1, Λ2, Λ3]]
 M0, M1, M2, M3 = [
     LazyMassMatrix(Λ, Q, F, E).M for Λ, E in zip([Λ0, Λ1, Λ2, Λ3], [E0, E1, E2, E3])
 ]
@@ -132,16 +103,8 @@
 
 # Set up plotting grid
 ɛ = 1e-6
-<<<<<<< HEAD
 nx = 64
 _x1 = jnp.linspace(ɛ, 1 - ɛ, nx)
-=======
-nx = 64  # Fine grid for contours
-_nx = 16  # Coarse grid for quiver plots
-
-# Fine grid for contour plots
-_x1 = jnp.linspace(ɛ, 1-ɛ, nx)
->>>>>>> b05798c0
 _x2 = jnp.linspace(0, 1, nx)
 _x3 = jnp.zeros(1) / 2
 _x = jnp.array(jnp.meshgrid(_x1, _x2, _x3))
@@ -158,7 +121,6 @@
 __y1 = __y[:, 0].reshape(_nx, _nx)
 __y2 = __y[:, 1].reshape(_nx, _nx)
 
-<<<<<<< HEAD
 
 # %%
 def f(x):
@@ -171,9 +133,6 @@
 #     return jnp.ones(1) * r
 # f = Pullback(f_logical, F_inv, 0)
 
-=======
-# Plot scalar function (0-form)
->>>>>>> b05798c0
 f0_logical = Pullback(f, F, 0)
 f_hat = jnp.linalg.solve(M0, P0(f0_logical))
 f_h = DiscreteFunction(f_hat, Λ0, E0)
@@ -184,7 +143,8 @@
 plt.xlabel('r')
 plt.ylabel('θ/(2π)')
 plt.title('Scalar Function in Logical Space (0-form)')
-plt.savefig(output_dir / 'scalar_0form_logical.png', dpi=300, bbox_inches='tight')
+plt.savefig(output_dir / 'scalar_0form_logical.png',
+            dpi=300, bbox_inches='tight')
 
 # Plot scalar function pullback (0-form)
 F_f_h = Pullback(f_h, F_inv, 0)
@@ -194,7 +154,8 @@
 plt.xlabel('x')
 plt.ylabel('y')
 plt.title('Scalar Function in Physical Space (0-form)')
-plt.savefig(output_dir / 'scalar_0form_physical.png', dpi=300, bbox_inches='tight')
+plt.savefig(output_dir / 'scalar_0form_physical.png',
+            dpi=300, bbox_inches='tight')
 
 # Plot scalar function (3-form)
 f3_logical = Pullback(f, F, 3)
@@ -207,13 +168,25 @@
 plt.xlabel('r')
 plt.ylabel('θ/(2π)')
 plt.title('Scalar Function in Logical Space (3-form)')
-plt.savefig(output_dir / 'scalar_3form_logical.png', dpi=300, bbox_inches='tight')
+plt.savefig(output_dir / 'scalar_3form_logical.png',
+            dpi=300, bbox_inches='tight')
 
 # Plot scalar function pullback (3-form)
 F_f_h = Pullback(f_h, F_inv, 3)
 plt.figure(figsize=(10, 6))
 plt.contourf(_y1, _y2, jax.vmap(F_f_h)(_y).reshape(nx, nx))
-<<<<<<< HEAD
+plt.colorbar()
+
+# %%
+f_hat = jnp.linalg.solve(M3, P3(f0_logical))
+f_hat = jnp.linalg.solve(M0, M03.T @ f_hat)
+f_h = DiscreteFunction(f_hat, Λ0, E0)
+plt.contourf(_x1, _x2, jax.vmap(f_h)(_x).reshape(nx, nx))
+plt.colorbar()
+
+# %%
+F_f_h = Pullback(f_h, F_inv, 0)
+plt.contourf(_y1, _y2, jax.vmap(F_f_h)(_y).reshape(nx, nx))
 plt.colorbar()
 # %%
 # def A(r):
@@ -232,17 +205,6 @@
 # A2_logical = Pullback(A, F, 2)
 
 A1_logical = A_logical
-=======
-plt.colorbar(label='Function Value')
-plt.xlabel('x')
-plt.ylabel('y')
-plt.title('Scalar Function in Physical Space (3-form)')
-plt.savefig(output_dir / 'scalar_3form_physical.png', dpi=300, bbox_inches='tight')
-
-# Plot vector field (1-form)
-A1_logical = Pullback(A, F, 1)
-A2_logical = Pullback(A, F, 2)
->>>>>>> b05798c0
 
 A_hat = jnp.linalg.solve(M1, P1(A1_logical))
 A_h = DiscreteFunction(A_hat, Λ1, E1)
@@ -253,18 +215,8 @@
 plt.contourf(_x1, _x2, _z1_norm.reshape(nx, nx))
 plt.colorbar(label='Vector Magnitude')
 __z1 = jax.vmap(A_h)(__x).reshape(_nx, _nx, 3)
-<<<<<<< HEAD
 plt.quiver(__x1, __x2, __z1[:, :, 0], __z1[:, :, 1], color="w")
 # %%
-=======
-plt.quiver(__x1, __x2, __z1[:, :, 0], __z1[:, :, 1], color='w')
-plt.xlabel('r')
-plt.ylabel('θ/(2π)')
-plt.title('Vector Field in Logical Space (1-form)')
-plt.savefig(output_dir / 'vector_1form_logical.png', dpi=300, bbox_inches='tight')
-
-# Plot vector field pullback (1-form)
->>>>>>> b05798c0
 F_A_h = Pullback(A_h, F_inv, 1)
 _z1 = jax.vmap(F_A_h)(_y).reshape(nx, nx, 3)
 _z1_norm = jnp.linalg.norm(_z1, axis=2)
@@ -273,18 +225,8 @@
 plt.contourf(_y1, _y2, _z1_norm.reshape(nx, nx))
 plt.colorbar(label='Vector Magnitude')
 __z1 = jax.vmap(F_A_h)(__y).reshape(_nx, _nx, 3)
-<<<<<<< HEAD
 plt.quiver(__y1, __y2, __z1[:, :, 0], __z1[:, :, 1], color="w")
 # %%
-=======
-plt.quiver(__y1, __y2, __z1[:, :, 0], __z1[:, :, 1], color='w')
-plt.xlabel('x')
-plt.ylabel('y')
-plt.title('Vector Field in Physical Space (1-form)')
-plt.savefig(output_dir / 'vector_1form_physical.png', dpi=300, bbox_inches='tight')
-
-# Plot vector field (2-form)
->>>>>>> b05798c0
 A_hat = jnp.linalg.solve(M2, P2(A1_logical))
 A_h = DiscreteFunction(A_hat, Λ2, E2)
 _z1 = jax.vmap(A_h)(_x).reshape(nx, nx, 3)
@@ -294,18 +236,8 @@
 plt.contourf(_x1, _x2, _z1_norm.reshape(nx, nx))
 plt.colorbar(label='Vector Magnitude')
 __z1 = jax.vmap(A_h)(__x).reshape(_nx, _nx, 3)
-<<<<<<< HEAD
 plt.quiver(__x1, __x2, __z1[:, :, 0], __z1[:, :, 1], color="w")
 # %%
-=======
-plt.quiver(__x1, __x2, __z1[:, :, 0], __z1[:, :, 1], color='w')
-plt.xlabel('r')
-plt.ylabel('θ/(2π)')
-plt.title('Vector Field in Logical Space (2-form)')
-plt.savefig(output_dir / 'vector_2form_logical.png', dpi=300, bbox_inches='tight')
-
-# Plot vector field pullback (2-form)
->>>>>>> b05798c0
 F_A_h = Pullback(A_h, F_inv, 2)
 _z1 = jax.vmap(F_A_h)(_y).reshape(nx, nx, 3)
 _z1_norm = jnp.linalg.norm(_z1, axis=2)
@@ -314,17 +246,7 @@
 plt.contourf(_y1, _y2, _z1_norm.reshape(nx, nx))
 plt.colorbar(label='Vector Magnitude')
 __z1 = jax.vmap(F_A_h)(__y).reshape(_nx, _nx, 3)
-<<<<<<< HEAD
 plt.quiver(__y1, __y2, __z1[:, :, 0], __z1[:, :, 1], color="w")
 
-# %%
-=======
-plt.quiver(__y1, __y2, __z1[:, :, 0], __z1[:, :, 1], color='w')
-plt.xlabel('x')
-plt.ylabel('y')
-plt.title('Vector Field in Physical Space (2-form)')
-plt.savefig(output_dir / 'vector_2form_physical.png', dpi=300, bbox_inches='tight')
-
 # Show all plots
-plt.show()
->>>>>>> b05798c0
+plt.show()